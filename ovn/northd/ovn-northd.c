/*
 * Licensed under the Apache License, Version 2.0 (the "License");
 * you may not use this file except in compliance with the License.
 * You may obtain a copy of the License at:
 *
 *     http://www.apache.org/licenses/LICENSE-2.0
 *
 * Unless required by applicable law or agreed to in writing, software
 * distributed under the License is distributed on an "AS IS" BASIS,
 * WITHOUT WARRANTIES OR CONDITIONS OF ANY KIND, either express or implied.
 * See the License for the specific language governing permissions and
 * limitations under the License.
 */

#include <config.h>

#include <getopt.h>
#include <stdlib.h>
#include <stdio.h>

#include "bitmap.h"
#include "command-line.h"
#include "daemon.h"
#include "dirs.h"
#include "openvswitch/dynamic-string.h"
#include "fatal-signal.h"
#include "hash.h"
#include "openvswitch/hmap.h"
#include "openvswitch/json.h"
#include "ovn/lex.h"
#include "ovn/lib/ovn-dhcp.h"
#include "ovn/lib/ovn-nb-idl.h"
#include "ovn/lib/ovn-sb-idl.h"
#include "ovn/lib/ovn-util.h"
#include "packets.h"
#include "poll-loop.h"
#include "smap.h"
#include "sset.h"
#include "stream.h"
#include "stream-ssl.h"
#include "unixctl.h"
#include "util.h"
#include "uuid.h"
#include "openvswitch/vlog.h"

VLOG_DEFINE_THIS_MODULE(ovn_northd);

static unixctl_cb_func ovn_northd_exit;

struct northd_context {
  struct ovsdb_idl *ovnnb_idl;
  struct ovsdb_idl *ovnsb_idl;
  struct ovsdb_idl_txn *ovnnb_txn;
  struct ovsdb_idl_txn *ovnsb_txn;
};

static const char *ovnnb_db;
static const char *ovnsb_db;

#define MAC_ADDR_PREFIX 0x0A0000000000ULL
#define MAC_ADDR_SPACE 0xffffff

/* MAC address management (macam) table of "struct eth_addr"s, that holds the
 * MAC addresses allocated by the OVN ipam module. */
static struct hmap macam = HMAP_INITIALIZER(&macam);

#define MAX_OVN_TAGS 4096

/* Pipeline stages. */

/* The two pipelines in an OVN logical flow table. */
enum ovn_pipeline {
  P_IN,                       /* Ingress pipeline. */
  P_OUT                       /* Egress pipeline. */
};

/* The two purposes for which ovn-northd uses OVN logical datapaths. */
enum ovn_datapath_type {
  DP_SWITCH,                  /* OVN logical switch. */
  DP_ROUTER                   /* OVN logical router. */
};

/* Returns an "enum ovn_stage" built from the arguments.
 *
 * (It's better to use ovn_stage_build() for type-safety reasons, but inline
 * functions can't be used in enums or switch cases.) */
#define OVN_STAGE_BUILD(DP_TYPE, PIPELINE, TABLE)	\
  (((DP_TYPE) << 9) | ((PIPELINE) << 8) | (TABLE))

/* A stage within an OVN logical switch or router.
 *
 * An "enum ovn_stage" indicates whether the stage is part of a logical switch
 * or router, whether the stage is part of the ingress or egress pipeline, and
 * the table within that pipeline.  The first three components are combined to
 * form the stage's full name, e.g. S_SWITCH_IN_PORT_SEC_L2,
 * S_ROUTER_OUT_DELIVERY. */

enum ovn_stage {
#define PIPELINE_STAGES                                               \
    /* Logical switch ingress stages. */                              \
    PIPELINE_STAGE(SWITCH, IN,  PORT_SEC_L2,    0, "ls_in_port_sec_l2")     \
    PIPELINE_STAGE(SWITCH, IN,  PORT_SEC_IP,    1, "ls_in_port_sec_ip")     \
    PIPELINE_STAGE(SWITCH, IN,  PORT_SEC_ND,    2, "ls_in_port_sec_nd")     \
    PIPELINE_STAGE(SWITCH, IN,  PRE_ACL,        3, "ls_in_pre_acl")      \
    PIPELINE_STAGE(SWITCH, IN,  PRE_LB,         4, "ls_in_pre_lb")         \
    PIPELINE_STAGE(SWITCH, IN,  PRE_STATEFUL,   5, "ls_in_pre_stateful")    \
    PIPELINE_STAGE(SWITCH, IN,  ACL,            6, "ls_in_acl")          \
    PIPELINE_STAGE(SWITCH, IN,  LB,             7, "ls_in_lb")           \
    PIPELINE_STAGE(SWITCH, IN,  STATEFUL,       8, "ls_in_stateful")     \
    PIPELINE_STAGE(SWITCH, IN,  ARP_ND_RSP,     9, "ls_in_arp_rsp")      \
    PIPELINE_STAGE(SWITCH, IN,  DHCP_OPTIONS,   10, "ls_in_dhcp_options") \
    PIPELINE_STAGE(SWITCH, IN,  DHCP_RESPONSE,  11, "ls_in_dhcp_response") \
    PIPELINE_STAGE(SWITCH, IN,  CHAIN,          12, "ls_in_chain")		\
    PIPELINE_STAGE(SWITCH, IN,  L2_LKUP,        13, "ls_in_l2_lkup")      \
                                                                      \
    /* Logical switch egress stages. */                               \
    PIPELINE_STAGE(SWITCH, OUT, PRE_LB,       0, "ls_out_pre_lb")     \
    PIPELINE_STAGE(SWITCH, OUT, PRE_ACL,      1, "ls_out_pre_acl")     \
    PIPELINE_STAGE(SWITCH, OUT, PRE_STATEFUL, 2, "ls_out_pre_stateful")  \
    PIPELINE_STAGE(SWITCH, OUT, LB,           3, "ls_out_lb")            \
    PIPELINE_STAGE(SWITCH, OUT, ACL,          4, "ls_out_acl")            \
    PIPELINE_STAGE(SWITCH, OUT, STATEFUL,     5, "ls_out_stateful")       \
    PIPELINE_STAGE(SWITCH, OUT, PORT_SEC_IP,  6, "ls_out_port_sec_ip")    \
    PIPELINE_STAGE(SWITCH, OUT, PORT_SEC_L2,  7, "ls_out_port_sec_l2")    \
                                                                      \
    /* Logical router ingress stages. */                              \
    PIPELINE_STAGE(ROUTER, IN,  ADMISSION,   0, "lr_in_admission")    \
    PIPELINE_STAGE(ROUTER, IN,  IP_INPUT,    1, "lr_in_ip_input")     \
    PIPELINE_STAGE(ROUTER, IN,  DEFRAG,      2, "lr_in_defrag")       \
    PIPELINE_STAGE(ROUTER, IN,  UNSNAT,      3, "lr_in_unsnat")       \
    PIPELINE_STAGE(ROUTER, IN,  DNAT,        4, "lr_in_dnat")         \
    PIPELINE_STAGE(ROUTER, IN,  IP_ROUTING,  5, "lr_in_ip_routing")   \
    PIPELINE_STAGE(ROUTER, IN,  ARP_RESOLVE, 6, "lr_in_arp_resolve")  \
    PIPELINE_STAGE(ROUTER, IN,  ARP_REQUEST, 7, "lr_in_arp_request")  \
                                                                      \
    /* Logical router egress stages. */                               \
    PIPELINE_STAGE(ROUTER, OUT, SNAT,      0, "lr_out_snat")          \
    PIPELINE_STAGE(ROUTER, OUT, DELIVERY,  1, "lr_out_delivery")

#define PIPELINE_STAGE(DP_TYPE, PIPELINE, STAGE, TABLE, NAME)   \
    S_##DP_TYPE##_##PIPELINE##_##STAGE				\
    = OVN_STAGE_BUILD(DP_##DP_TYPE, P_##PIPELINE, TABLE),
    PIPELINE_STAGES
#undef PIPELINE_STAGE
  };

  /* Due to various hard-coded priorities need to implement ACLs, the
   * northbound database supports a smaller range of ACL priorities than
   * are available to logical flows.  This value is added to an ACL
   * priority to determine the ACL's logical flow priority. */
#define OVN_ACL_PRI_OFFSET 1000

#define REGBIT_CONNTRACK_DEFRAG "reg0[0]"
#define REGBIT_CONNTRACK_COMMIT "reg0[1]"
#define REGBIT_CONNTRACK_NAT    "reg0[2]"
#define REGBIT_DHCP_OPTS_RESULT "reg0[3]"

/* Returns an "enum ovn_stage" built from the arguments. */
static enum ovn_stage
ovn_stage_build(enum ovn_datapath_type dp_type, enum ovn_pipeline pipeline,
                uint8_t table)
{
    return OVN_STAGE_BUILD(dp_type, pipeline, table);
  }

  /* Returns the pipeline to which 'stage' belongs. */
  static enum ovn_pipeline
  ovn_stage_get_pipeline(enum ovn_stage stage)
  {
    return (stage >> 8) & 1;
  }

  /* Returns the table to which 'stage' belongs. */
  static uint8_t
  ovn_stage_get_table(enum ovn_stage stage)
  {
    return stage & 0xff;
  }

  /* Returns a string name for 'stage'. */
  static const char *
  ovn_stage_to_str(enum ovn_stage stage)
  {
    switch (stage) {
#define PIPELINE_STAGE(DP_TYPE, PIPELINE, STAGE, TABLE, NAME)	\
      case S_##DP_TYPE##_##PIPELINE##_##STAGE: return NAME;
      PIPELINE_STAGES
#undef PIPELINE_STAGE
    default: return "<unknown>";
    }
}

/* Returns the type of the datapath to which a flow with the given 'stage' may
 * be added. */
static enum ovn_datapath_type
ovn_stage_to_datapath_type(enum ovn_stage stage)
{
    switch (stage) {
#define PIPELINE_STAGE(DP_TYPE, PIPELINE, STAGE, TABLE, NAME)       \
        case S_##DP_TYPE##_##PIPELINE##_##STAGE: return DP_##DP_TYPE;
    PIPELINE_STAGES
#undef PIPELINE_STAGE
    default: OVS_NOT_REACHED();
    }
}


  static void
  usage(void)
  {
    printf("\
%s: OVN northbound management daemon\n\
usage: %s [OPTIONS]\n\
\n\
Options:\n\
  --ovnnb-db=DATABASE       connect to ovn-nb database at DATABASE\n\
                            (default: %s)\n\
  --ovnsb-db=DATABASE       connect to ovn-sb database at DATABASE\n\
                            (default: %s)\n\
  -h, --help                display this help message\n\
  -o, --options             list available options\n\
  -V, --version             display version information\n\
", program_name, program_name, default_nb_db(), default_sb_db());
    daemon_usage();
    vlog_usage();
    stream_usage("database", true, true, false);
  }

  struct tnlid_node {
    struct hmap_node hmap_node;
    uint32_t tnlid;
  };

  static void
  destroy_tnlids(struct hmap *tnlids)
  {
    struct tnlid_node *node;
    HMAP_FOR_EACH_POP (node, hmap_node, tnlids) {
      free(node);
    }
    hmap_destroy(tnlids);
  }

  static void
  add_tnlid(struct hmap *set, uint32_t tnlid)
  {
    struct tnlid_node *node = xmalloc(sizeof *node);
    hmap_insert(set, &node->hmap_node, hash_int(tnlid, 0));
    node->tnlid = tnlid;
  }

  static bool
  tnlid_in_use(const struct hmap *set, uint32_t tnlid)
  {
    const struct tnlid_node *node;
    HMAP_FOR_EACH_IN_BUCKET (node, hmap_node, hash_int(tnlid, 0), set) {
      if (node->tnlid == tnlid) {
	return true;
      }
    }
    return false;
  }

  static uint32_t
  allocate_tnlid(struct hmap *set, const char *name, uint32_t max,
		 uint32_t *hint)
  {
    for (uint32_t tnlid = *hint + 1; tnlid != *hint;
	 tnlid = tnlid + 1 <= max ? tnlid + 1 : 1) {
      if (!tnlid_in_use(set, tnlid)) {
	add_tnlid(set, tnlid);
	*hint = tnlid;
	return tnlid;
      }
    }

    static struct vlog_rate_limit rl = VLOG_RATE_LIMIT_INIT(1, 1);
    VLOG_WARN_RL(&rl, "all %s tunnel ids exhausted", name);
    return 0;
  }

  /* The 'key' comes from nbs->header_.uuid or nbr->header_.uuid or
   * sb->external_ids:logical-switch. */
  struct ovn_datapath {
    struct hmap_node key_node;  /* Index on 'key'. */
    struct uuid key;            /* (nbs/nbr)->header_.uuid. */

    const struct nbrec_logical_switch *nbs;  /* May be NULL. */
    const struct nbrec_logical_router *nbr;  /* May be NULL. */
    const struct sbrec_datapath_binding *sb; /* May be NULL. */

    struct ovs_list list;       /* In list of similar records. */

    /* Logical switch data. */
    struct ovn_port **router_ports;
    size_t n_router_ports;

    struct hmap port_tnlids;
    uint32_t port_key_hint;

    bool has_unknown;

    /* IPAM data. */
    struct hmap ipam;
};

struct macam_node {
    struct hmap_node hmap_node;
    struct eth_addr mac_addr; /* Allocated MAC address. */
};

static void
cleanup_macam(struct hmap *macam)
{
    struct macam_node *node;
    HMAP_FOR_EACH_POP (node, hmap_node, macam) {
        free(node);
    }
}

struct ipam_node {
    struct hmap_node hmap_node;
    uint32_t ip_addr; /* Allocated IP address. */
};

static void
destroy_ipam(struct hmap *ipam)
{
    struct ipam_node *node;
    HMAP_FOR_EACH_POP (node, hmap_node, ipam) {
        free(node);
    }
    hmap_destroy(ipam);
}

static struct ovn_datapath *
ovn_datapath_create(struct hmap *datapaths, const struct uuid *key,
                    const struct nbrec_logical_switch *nbs,
                    const struct nbrec_logical_router *nbr,
                    const struct sbrec_datapath_binding *sb)
{
    struct ovn_datapath *od = xzalloc(sizeof *od);
    od->key = *key;
    od->sb = sb;
    od->nbs = nbs;
    od->nbr = nbr;
    hmap_init(&od->port_tnlids);
    hmap_init(&od->ipam);
    od->port_key_hint = 0;
    hmap_insert(datapaths, &od->key_node, uuid_hash(&od->key));
    return od;
  }

  static void
  ovn_datapath_destroy(struct hmap *datapaths, struct ovn_datapath *od)
  {
    if (od) {
        /* Don't remove od->list.  It is used within build_datapaths() as a
         * private list and once we've exited that function it is not safe to
         * use it. */
        hmap_remove(datapaths, &od->key_node);
        destroy_tnlids(&od->port_tnlids);
        destroy_ipam(&od->ipam);
        free(od->router_ports);
        free(od);
    }
}

/* Returns 'od''s datapath type. */
static enum ovn_datapath_type
ovn_datapath_get_type(const struct ovn_datapath *od)
{
    return od->nbs ? DP_SWITCH : DP_ROUTER;
}

static struct ovn_datapath *
ovn_datapath_find(struct hmap *datapaths, const struct uuid *uuid)
{
    struct ovn_datapath *od;

    HMAP_FOR_EACH_WITH_HASH (od, key_node, uuid_hash(uuid), datapaths) {
      if (uuid_equals(uuid, &od->key)) {
	return od;
      }
    }
    return NULL;
  }

  static struct ovn_datapath *
  ovn_datapath_from_sbrec(struct hmap *datapaths,
			  const struct sbrec_datapath_binding *sb)
  {
    struct uuid key;

    if (!smap_get_uuid(&sb->external_ids, "logical-switch", &key) &&
	!smap_get_uuid(&sb->external_ids, "logical-router", &key)) {
      return NULL;
    }
    return ovn_datapath_find(datapaths, &key);
  }

  static bool
  lrouter_is_enabled(const struct nbrec_logical_router *lrouter)
  {
    return !lrouter->enabled || *lrouter->enabled;
  }

  static void
  join_datapaths(struct northd_context *ctx, struct hmap *datapaths,
		 struct ovs_list *sb_only, struct ovs_list *nb_only,
		 struct ovs_list *both)
  {
    hmap_init(datapaths);
    ovs_list_init(sb_only);
    ovs_list_init(nb_only);
    ovs_list_init(both);

    const struct sbrec_datapath_binding *sb, *sb_next;
    SBREC_DATAPATH_BINDING_FOR_EACH_SAFE (sb, sb_next, ctx->ovnsb_idl) {
      struct uuid key;
      if (!smap_get_uuid(&sb->external_ids, "logical-switch", &key) &&
	  !smap_get_uuid(&sb->external_ids, "logical-router", &key)) {
	ovsdb_idl_txn_add_comment(
				  ctx->ovnsb_txn,
				  "deleting Datapath_Binding "UUID_FMT" that lacks "
				  "external-ids:logical-switch and "
				  "external-ids:logical-router",
				  UUID_ARGS(&sb->header_.uuid));
	sbrec_datapath_binding_delete(sb);
	continue;
      }

      if (ovn_datapath_find(datapaths, &key)) {
	static struct vlog_rate_limit rl = VLOG_RATE_LIMIT_INIT(5, 1);
	VLOG_INFO_RL(
		     &rl, "deleting Datapath_Binding "UUID_FMT" with "
		     "duplicate external-ids:logical-switch/router "UUID_FMT,
		     UUID_ARGS(&sb->header_.uuid), UUID_ARGS(&key));
	sbrec_datapath_binding_delete(sb);
	continue;
      }

      struct ovn_datapath *od = ovn_datapath_create(datapaths, &key,
						    NULL, NULL, sb);
      ovs_list_push_back(sb_only, &od->list);
    }

    const struct nbrec_logical_switch *nbs;
    NBREC_LOGICAL_SWITCH_FOR_EACH (nbs, ctx->ovnnb_idl) {
      struct ovn_datapath *od = ovn_datapath_find(datapaths,
						  &nbs->header_.uuid);
      if (od) {
	od->nbs = nbs;
	ovs_list_remove(&od->list);
	ovs_list_push_back(both, &od->list);
      } else {
	od = ovn_datapath_create(datapaths, &nbs->header_.uuid,
				 nbs, NULL, NULL);
	ovs_list_push_back(nb_only, &od->list);
      }
    }

    const struct nbrec_logical_router *nbr;
    NBREC_LOGICAL_ROUTER_FOR_EACH (nbr, ctx->ovnnb_idl) {
        if (!lrouter_is_enabled(nbr)) {
            continue;
        }

        struct ovn_datapath *od = ovn_datapath_find(datapaths,
                                                    &nbr->header_.uuid);
        if (od) {
            if (!od->nbs) {
                od->nbr = nbr;
                ovs_list_remove(&od->list);
                ovs_list_push_back(both, &od->list);
            } else {
                /* Can't happen! */
                static struct vlog_rate_limit rl = VLOG_RATE_LIMIT_INIT(5, 1);
                VLOG_WARN_RL(&rl,
                             "duplicate UUID "UUID_FMT" in OVN_Northbound",
                             UUID_ARGS(&nbr->header_.uuid));
                continue;
            }
        } else {
            od = ovn_datapath_create(datapaths, &nbr->header_.uuid,
                                     NULL, nbr, NULL);
            ovs_list_push_back(nb_only, &od->list);
        }
    }
}

static uint32_t
ovn_datapath_allocate_key(struct hmap *dp_tnlids)
{
    static uint32_t hint;
    return allocate_tnlid(dp_tnlids, "datapath", (1u << 24) - 1, &hint);
  }

  /* Updates the southbound Datapath_Binding table so that it contains the
   * logical switches and routers specified by the northbound database.
   *
   * Initializes 'datapaths' to contain a "struct ovn_datapath" for every logical
   * switch and router. */
  static void
  build_datapaths(struct northd_context *ctx, struct hmap *datapaths)
  {
    struct ovs_list sb_only, nb_only, both;

    join_datapaths(ctx, datapaths, &sb_only, &nb_only, &both);

    if (!ovs_list_is_empty(&nb_only)) {
      /* First index the in-use datapath tunnel IDs. */
      struct hmap dp_tnlids = HMAP_INITIALIZER(&dp_tnlids);
      struct ovn_datapath *od;
      LIST_FOR_EACH (od, list, &both) {
	add_tnlid(&dp_tnlids, od->sb->tunnel_key);
      }

      /* Add southbound record for each unmatched northbound record. */
      LIST_FOR_EACH (od, list, &nb_only) {
	uint16_t tunnel_key = ovn_datapath_allocate_key(&dp_tnlids);
	if (!tunnel_key) {
	  break;
	}

	od->sb = sbrec_datapath_binding_insert(ctx->ovnsb_txn);

            /* Get the logical-switch or logical-router UUID to set in
             * external-ids. */
            char uuid_s[UUID_LEN + 1];
            sprintf(uuid_s, UUID_FMT, UUID_ARGS(&od->key));
            const char *key = od->nbs ? "logical-switch" : "logical-router";

            /* Get name to set in external-ids. */
            const char *name = od->nbs ? od->nbs->name : od->nbr->name;

            /* Set external-ids. */
            struct smap ids = SMAP_INITIALIZER(&ids);
            smap_add(&ids, key, uuid_s);
            if (*name) {
                smap_add(&ids, "name", name);
            }
            sbrec_datapath_binding_set_external_ids(od->sb, &ids);
            smap_destroy(&ids);

	sbrec_datapath_binding_set_tunnel_key(od->sb, tunnel_key);
      }
      destroy_tnlids(&dp_tnlids);
    }

    /* Delete southbound records without northbound matches. */
    struct ovn_datapath *od, *next;
    LIST_FOR_EACH_SAFE (od, next, list, &sb_only) {
      ovs_list_remove(&od->list);
      sbrec_datapath_binding_delete(od->sb);
      ovn_datapath_destroy(datapaths, od);
    }
  }

  struct ovn_port {
    struct hmap_node key_node;  /* Index on 'key'. */
    char *key;                  /* nbs->name, nbr->name, sb->logical_port. */
    char *json_key;             /* 'key', quoted for use in JSON. */

    const struct sbrec_port_binding *sb;         /* May be NULL. */

    /* Logical switch port data. */
    const struct nbrec_logical_switch_port *nbsp; /* May be NULL. */

    struct lport_addresses *lsp_addrs;  /* Logical switch port addresses. */
    unsigned int n_lsp_addrs;

    struct lport_addresses *ps_addrs;   /* Port security addresses. */
    unsigned int n_ps_addrs;

    /* Logical router port data. */
    const struct nbrec_logical_router_port *nbrp; /* May be NULL. */

    struct lport_addresses lrp_networks;

    /* The port's peer:
     *
     *     - A switch port S of type "router" has a router port R as a peer,
     *       and R in turn has S has its peer.
     *
     *     - Two connected logical router ports have each other as peer. */
    struct ovn_port *peer;

    struct ovn_datapath *od;

    struct ovs_list list;       /* In list of similar records. */
};

static struct ovn_port *
ovn_port_create(struct hmap *ports, const char *key,
                const struct nbrec_logical_switch_port *nbsp,
                const struct nbrec_logical_router_port *nbrp,
                const struct sbrec_port_binding *sb)
{
    struct ovn_port *op = xzalloc(sizeof *op);

    struct ds json_key = DS_EMPTY_INITIALIZER;
    json_string_escape(key, &json_key);
    op->json_key = ds_steal_cstr(&json_key);

    op->key = xstrdup(key);
    op->sb = sb;
    op->nbsp = nbsp;
    op->nbrp = nbrp;
    hmap_insert(ports, &op->key_node, hash_string(op->key, 0));
    return op;
  }

  static void
  ovn_port_destroy(struct hmap *ports, struct ovn_port *port)
  {
    if (port) {
        /* Don't remove port->list.  It is used within build_ports() as a
         * private list and once we've exited that function it is not safe to
         * use it. */
        hmap_remove(ports, &port->key_node);

        for (int i = 0; i < port->n_lsp_addrs; i++) {
            destroy_lport_addresses(&port->lsp_addrs[i]);
        }
        free(port->lsp_addrs);

        for (int i = 0; i < port->n_ps_addrs; i++) {
            destroy_lport_addresses(&port->ps_addrs[i]);
        }
        free(port->ps_addrs);

        destroy_lport_addresses(&port->lrp_networks);
        free(port->json_key);
        free(port->key);
        free(port);
    }
}

static struct ovn_port *
ovn_port_find(struct hmap *ports, const char *name)
{
    struct ovn_port *op;

    HMAP_FOR_EACH_WITH_HASH (op, key_node, hash_string(name, 0), ports) {
      if (!strcmp(op->key, name)) {
	return op;
      }
    }
    return NULL;
  }

  static uint32_t
  ovn_port_allocate_key(struct ovn_datapath *od)
  {
    return allocate_tnlid(&od->port_tnlids, "port",
                          (1u << 15) - 1, &od->port_key_hint);
}

static bool
ipam_is_duplicate_mac(struct eth_addr *ea, uint64_t mac64, bool warn)
{
    struct macam_node *macam_node;
    HMAP_FOR_EACH_WITH_HASH (macam_node, hmap_node, hash_uint64(mac64),
                             &macam) {
        if (eth_addr_equals(*ea, macam_node->mac_addr)) {
            if (warn) {
                static struct vlog_rate_limit rl = VLOG_RATE_LIMIT_INIT(1, 1);
                VLOG_WARN_RL(&rl, "Duplicate MAC set: "ETH_ADDR_FMT,
                             ETH_ADDR_ARGS(macam_node->mac_addr));
            }
            return true;
        }
    }
    return false;
}

static bool
ipam_is_duplicate_ip(struct ovn_datapath *od, uint32_t ip, bool warn)
{
    struct ipam_node *ipam_node;
    HMAP_FOR_EACH_WITH_HASH (ipam_node, hmap_node, hash_int(ip, 0),
                             &od->ipam) {
        if (ipam_node->ip_addr == ip) {
            if (warn) {
                static struct vlog_rate_limit rl = VLOG_RATE_LIMIT_INIT(1, 1);
                VLOG_WARN_RL(&rl, "Duplicate IP set: "IP_FMT,
                             IP_ARGS(htonl(ip)));
            }
            return true;
        }
    }
    return false;
}

static void
ipam_insert_mac(struct eth_addr *ea, bool check)
{
    if (!ea) {
        return;
    }

    uint64_t mac64 = eth_addr_to_uint64(*ea);
    /* If the new MAC was not assigned by this address management system or
     * check is true and the new MAC is a duplicate, do not insert it into the
     * macam hmap. */
    if (((mac64 ^ MAC_ADDR_PREFIX) >> 24)
        || (check && ipam_is_duplicate_mac(ea, mac64, true))) {
        return;
    }

    struct macam_node *new_macam_node = xmalloc(sizeof *new_macam_node);
    new_macam_node->mac_addr = *ea;
    hmap_insert(&macam, &new_macam_node->hmap_node, hash_uint64(mac64));
}

static void
ipam_insert_ip(struct ovn_datapath *od, uint32_t ip, bool check)
{
    if (!od) {
        return;
    }

    if (check && ipam_is_duplicate_ip(od, ip, true)) {
        return;
    }

    struct ipam_node *new_ipam_node = xmalloc(sizeof *new_ipam_node);
    new_ipam_node->ip_addr = ip;
    hmap_insert(&od->ipam, &new_ipam_node->hmap_node, hash_int(ip, 0));
}

static void
ipam_insert_lsp_addresses(struct ovn_datapath *od, struct ovn_port *op,
                          char *address)
{
    if (!od || !op || !address || !strcmp(address, "unknown")
        || !strcmp(address, "dynamic")) {
        return;
    }

    struct lport_addresses laddrs;
    if (!extract_lsp_addresses(address, &laddrs)) {
        static struct vlog_rate_limit rl = VLOG_RATE_LIMIT_INIT(1, 1);
        VLOG_WARN_RL(&rl, "Extract addresses failed.");
        return;
    }
    ipam_insert_mac(&laddrs.ea, true);

    /* IP is only added to IPAM if the switch's subnet option
     * is set, whereas MAC is always added to MACAM. */
    if (!smap_get(&od->nbs->other_config, "subnet")) {
        destroy_lport_addresses(&laddrs);
        return;
    }

    for (size_t j = 0; j < laddrs.n_ipv4_addrs; j++) {
        uint32_t ip = ntohl(laddrs.ipv4_addrs[j].addr);
        ipam_insert_ip(od, ip, true);
    }

    destroy_lport_addresses(&laddrs);
}

static void
ipam_add_port_addresses(struct ovn_datapath *od, struct ovn_port *op)
{
    if (!od || !op) {
        return;
    }

    if (op->nbsp) {
        /* Add all the port's addresses to address data structures. */
        for (size_t i = 0; i < op->nbsp->n_addresses; i++) {
            ipam_insert_lsp_addresses(od, op, op->nbsp->addresses[i]);
        }
        if (op->nbsp->dynamic_addresses) {
            ipam_insert_lsp_addresses(od, op, op->nbsp->dynamic_addresses);
        }
    } else if (op->nbrp) {
        struct lport_addresses lrp_networks;
        if (!extract_lrp_networks(op->nbrp, &lrp_networks)) {
            static struct vlog_rate_limit rl
                = VLOG_RATE_LIMIT_INIT(1, 1);
            VLOG_WARN_RL(&rl, "Extract addresses failed.");
            return;
        }
        ipam_insert_mac(&lrp_networks.ea, true);

        if (!op->peer || !op->peer->nbsp || !op->peer->od || !op->peer->od->nbs
            || !smap_get(&op->peer->od->nbs->other_config, "subnet")) {
            destroy_lport_addresses(&lrp_networks);
            return;
        }

        for (size_t i = 0; i < lrp_networks.n_ipv4_addrs; i++) {
            uint32_t ip = ntohl(lrp_networks.ipv4_addrs[i].addr);
            ipam_insert_ip(op->peer->od, ip, true);
        }

        destroy_lport_addresses(&lrp_networks);
    }
}

static uint64_t
ipam_get_unused_mac(void)
{
    /* Stores the suffix of the most recently ipam-allocated MAC address. */
    static uint32_t last_mac;

    uint64_t mac64;
    struct eth_addr mac;
    uint32_t mac_addr_suffix, i;
    for (i = 0; i < MAC_ADDR_SPACE - 1; i++) {
        /* The tentative MAC's suffix will be in the interval (1, 0xfffffe). */
        mac_addr_suffix = ((last_mac + i) % (MAC_ADDR_SPACE - 1)) + 1;
        mac64 = MAC_ADDR_PREFIX | mac_addr_suffix;
        eth_addr_from_uint64(mac64, &mac);
        if (!ipam_is_duplicate_mac(&mac, mac64, false)) {
            last_mac = mac_addr_suffix;
            break;
        }
    }

    if (i == MAC_ADDR_SPACE) {
        static struct vlog_rate_limit rl = VLOG_RATE_LIMIT_INIT(5, 1);
        VLOG_WARN_RL(&rl, "MAC address space exhausted.");
        mac64 = 0;
    }

    return mac64;
}

static uint32_t
ipam_get_unused_ip(struct ovn_datapath *od, uint32_t subnet, uint32_t mask)
{
    if (!od) {
        return 0;
    }

    uint32_t ip = 0;

    /* Find an unused IP address in subnet. x.x.x.1 is reserved for a
     * logical router port. */
    for (uint32_t i = 2; i < ~mask; i++) {
        uint32_t tentative_ip = subnet + i;
        if (!ipam_is_duplicate_ip(od, tentative_ip, false)) {
            ip = tentative_ip;
            break;
        }
    }

    if (!ip) {
        static struct vlog_rate_limit rl = VLOG_RATE_LIMIT_INIT(5, 1);
        VLOG_WARN_RL( &rl, "Subnet address space has been exhausted.");
    }

    return ip;
}

static bool
ipam_allocate_addresses(struct ovn_datapath *od, struct ovn_port *op,
                        ovs_be32 subnet, ovs_be32 mask)
{
    if (!od || !op || !op->nbsp) {
        return false;
    }

    uint32_t ip = ipam_get_unused_ip(od, ntohl(subnet), ntohl(mask));
    if (!ip) {
        return false;
    }

    struct eth_addr mac;
    uint64_t mac64 = ipam_get_unused_mac();
    if (!mac64) {
        return false;
    }
    eth_addr_from_uint64(mac64, &mac);

    /* Add MAC/IP to MACAM/IPAM hmaps if both addresses were allocated
     * successfully. */
    ipam_insert_ip(od, ip, false);
    ipam_insert_mac(&mac, false);

    char *new_addr = xasprintf(ETH_ADDR_FMT" "IP_FMT,
                               ETH_ADDR_ARGS(mac), IP_ARGS(htonl(ip)));
    nbrec_logical_switch_port_set_dynamic_addresses(op->nbsp, new_addr);
    free(new_addr);

    return true;
}

static void
build_ipam(struct hmap *datapaths, struct hmap *ports)
{
    /* IPAM generally stands for IP address management.  In non-virtualized
     * world, MAC addresses come with the hardware.  But, with virtualized
     * workloads, they need to be assigned and managed.  This function
     * does both IP address management (ipam) and MAC address management
     * (macam). */

    /* If the switch's other_config:subnet is set, allocate new addresses for
     * ports that have the "dynamic" keyword in their addresses column. */
    struct ovn_datapath *od;
    HMAP_FOR_EACH (od, key_node, datapaths) {
        if (od->nbs) {
            const char *subnet_str = smap_get(&od->nbs->other_config,
                                              "subnet");
            if (!subnet_str) {
                continue;
            }

            ovs_be32 subnet, mask;
            char *error = ip_parse_masked(subnet_str, &subnet, &mask);
            if (error || mask == OVS_BE32_MAX || !ip_is_cidr(mask)) {
                static struct vlog_rate_limit rl
                    = VLOG_RATE_LIMIT_INIT(5, 1);
                VLOG_WARN_RL(&rl, "bad 'subnet' %s", subnet_str);
                free(error);
                continue;
            }

            struct ovn_port *op;
            for (size_t i = 0; i < od->nbs->n_ports; i++) {
                const struct nbrec_logical_switch_port *nbsp =
                    od->nbs->ports[i];

                if (!nbsp) {
                    continue;
                }

                op = ovn_port_find(ports, nbsp->name);
                if (!op || (op->nbsp && op->peer)) {
                    /* Do not allocate addresses for logical switch ports that
                     * have a peer. */
                    continue;
                }

                for (size_t j = 0; j < nbsp->n_addresses; j++) {
                    if (!strcmp(nbsp->addresses[j], "dynamic")
                        && !nbsp->dynamic_addresses) {
                        if (!ipam_allocate_addresses(od, op, subnet, mask)
                            || !extract_lsp_addresses(nbsp->dynamic_addresses,
                                            &op->lsp_addrs[op->n_lsp_addrs])) {
                            static struct vlog_rate_limit rl
                                = VLOG_RATE_LIMIT_INIT(1, 1);
                            VLOG_INFO_RL(&rl, "Failed to allocate address.");
                        } else {
                            op->n_lsp_addrs++;
                        }
                        break;
                    }
                }
            }
        }
    }
}

/* Tag allocation for nested containers.
 *
 * For a logical switch port with 'parent_name' and a request to allocate tags,
 * keeps a track of all allocated tags. */
struct tag_alloc_node {
    struct hmap_node hmap_node;
    char *parent_name;
    unsigned long *allocated_tags;  /* A bitmap to track allocated tags. */
};

static void
tag_alloc_destroy(struct hmap *tag_alloc_table)
{
    struct tag_alloc_node *node;
    HMAP_FOR_EACH_POP (node, hmap_node, tag_alloc_table) {
        bitmap_free(node->allocated_tags);
        free(node->parent_name);
        free(node);
    }
    hmap_destroy(tag_alloc_table);
}

static struct tag_alloc_node *
tag_alloc_get_node(struct hmap *tag_alloc_table, const char *parent_name)
{
    /* If a node for the 'parent_name' exists, return it. */
    struct tag_alloc_node *tag_alloc_node;
    HMAP_FOR_EACH_WITH_HASH (tag_alloc_node, hmap_node,
                             hash_string(parent_name, 0),
                             tag_alloc_table) {
        if (!strcmp(tag_alloc_node->parent_name, parent_name)) {
            return tag_alloc_node;
        }
    }

    /* Create a new node. */
    tag_alloc_node = xmalloc(sizeof *tag_alloc_node);
    tag_alloc_node->parent_name = xstrdup(parent_name);
    tag_alloc_node->allocated_tags = bitmap_allocate(MAX_OVN_TAGS);
    /* Tag 0 is invalid for nested containers. */
    bitmap_set1(tag_alloc_node->allocated_tags, 0);
    hmap_insert(tag_alloc_table, &tag_alloc_node->hmap_node,
                hash_string(parent_name, 0));

    return tag_alloc_node;
}

static void
tag_alloc_add_existing_tags(struct hmap *tag_alloc_table,
                            const struct nbrec_logical_switch_port *nbsp)
{
    /* Add the tags of already existing nested containers.  If there is no
     * 'nbsp->parent_name' or no 'nbsp->tag' set, there is nothing to do. */
    if (!nbsp->parent_name || !nbsp->parent_name[0] || !nbsp->tag) {
        return;
    }

    struct tag_alloc_node *tag_alloc_node;
    tag_alloc_node = tag_alloc_get_node(tag_alloc_table, nbsp->parent_name);
    bitmap_set1(tag_alloc_node->allocated_tags, *nbsp->tag);
}

static void
tag_alloc_create_new_tag(struct hmap *tag_alloc_table,
                         const struct nbrec_logical_switch_port *nbsp)
{
    if (!nbsp->tag_request) {
        return;
    }

    if (nbsp->parent_name && nbsp->parent_name[0]
        && *nbsp->tag_request == 0) {
        /* For nested containers that need allocation, do the allocation. */

        if (nbsp->tag) {
            /* This has already been allocated. */
            return;
        }

        struct tag_alloc_node *tag_alloc_node;
        int64_t tag;
        tag_alloc_node = tag_alloc_get_node(tag_alloc_table,
                                            nbsp->parent_name);
        tag = bitmap_scan(tag_alloc_node->allocated_tags, 0, 1, MAX_OVN_TAGS);
        if (tag == MAX_OVN_TAGS) {
            static struct vlog_rate_limit rl = VLOG_RATE_LIMIT_INIT(1, 1);
            VLOG_ERR_RL(&rl, "out of vlans for logical switch ports with "
                        "parent %s", nbsp->parent_name);
            return;
        }
        bitmap_set1(tag_alloc_node->allocated_tags, tag);
        nbrec_logical_switch_port_set_tag(nbsp, &tag, 1);
    } else if (*nbsp->tag_request != 0) {
        /* For everything else, copy the contents of 'tag_request' to 'tag'. */
        nbrec_logical_switch_port_set_tag(nbsp, nbsp->tag_request, 1);
    }
}


static void
join_logical_ports(struct northd_context *ctx,
                   struct hmap *datapaths, struct hmap *ports,
                   struct hmap *tag_alloc_table, struct ovs_list *sb_only,
                   struct ovs_list *nb_only, struct ovs_list *both)
{
    hmap_init(ports);
    ovs_list_init(sb_only);
    ovs_list_init(nb_only);
    ovs_list_init(both);

    const struct sbrec_port_binding *sb;
    SBREC_PORT_BINDING_FOR_EACH (sb, ctx->ovnsb_idl) {
      struct ovn_port *op = ovn_port_create(ports, sb->logical_port,
					    NULL, NULL, sb);
      ovs_list_push_back(sb_only, &op->list);
    }

    struct ovn_datapath *od;
    HMAP_FOR_EACH (od, key_node, datapaths) {
        if (od->nbs) {
            for (size_t i = 0; i < od->nbs->n_ports; i++) {
                const struct nbrec_logical_switch_port *nbsp
                    = od->nbs->ports[i];
                struct ovn_port *op = ovn_port_find(ports, nbsp->name);
                if (op) {
                    if (op->nbsp || op->nbrp) {
                        static struct vlog_rate_limit rl
                            = VLOG_RATE_LIMIT_INIT(5, 1);
                        VLOG_WARN_RL(&rl, "duplicate logical port %s",
                                     nbsp->name);
                        continue;
                    }
                    op->nbsp = nbsp;
                    ovs_list_remove(&op->list);
                    ovs_list_push_back(both, &op->list);

                    /* This port exists due to a SB binding, but should
                     * not have been initialized fully. */
                    ovs_assert(!op->n_lsp_addrs && !op->n_ps_addrs);
                } else {
                    op = ovn_port_create(ports, nbsp->name, nbsp, NULL, NULL);
                    ovs_list_push_back(nb_only, &op->list);
                }

                op->lsp_addrs
                    = xmalloc(sizeof *op->lsp_addrs * nbsp->n_addresses);
                for (size_t j = 0; j < nbsp->n_addresses; j++) {
                    if (!strcmp(nbsp->addresses[j], "unknown")) {
                        continue;
                    }
                    if (!strcmp(nbsp->addresses[j], "dynamic")) {
                        if (nbsp->dynamic_addresses) {
                            if (!extract_lsp_addresses(nbsp->dynamic_addresses,
                                            &op->lsp_addrs[op->n_lsp_addrs])) {
                                static struct vlog_rate_limit rl
                                    = VLOG_RATE_LIMIT_INIT(1, 1);
                                VLOG_INFO_RL(&rl, "invalid syntax '%s' in "
                                                  "logical switch port "
                                                  "dynamic_addresses. No "
                                                  "MAC address found",
                                                  op->nbsp->dynamic_addresses);
                                continue;
                            }
                        } else {
                            continue;
                        }
                    } else if (!extract_lsp_addresses(nbsp->addresses[j],
                                           &op->lsp_addrs[op->n_lsp_addrs])) {
                        static struct vlog_rate_limit rl
                            = VLOG_RATE_LIMIT_INIT(1, 1);
                        VLOG_INFO_RL(&rl, "invalid syntax '%s' in logical "
                                          "switch port addresses. No MAC "
                                          "address found",
                                          op->nbsp->addresses[j]);
                        continue;
                    }
                    op->n_lsp_addrs++;
                }

                op->ps_addrs
                    = xmalloc(sizeof *op->ps_addrs * nbsp->n_port_security);
                for (size_t j = 0; j < nbsp->n_port_security; j++) {
                    if (!extract_lsp_addresses(nbsp->port_security[j],
                                               &op->ps_addrs[op->n_ps_addrs])) {
                        static struct vlog_rate_limit rl
                            = VLOG_RATE_LIMIT_INIT(1, 1);
                        VLOG_INFO_RL(&rl, "invalid syntax '%s' in port "
                                          "security. No MAC address found",
                                          op->nbsp->port_security[j]);
                        continue;
                    }
                    op->n_ps_addrs++;
                }

                op->od = od;
                ipam_add_port_addresses(od, op);
                tag_alloc_add_existing_tags(tag_alloc_table, nbsp);
            }
        } else {
            for (size_t i = 0; i < od->nbr->n_ports; i++) {
                const struct nbrec_logical_router_port *nbrp
                    = od->nbr->ports[i];

                struct lport_addresses lrp_networks;
                if (!extract_lrp_networks(nbrp, &lrp_networks)) {
                    static struct vlog_rate_limit rl
                        = VLOG_RATE_LIMIT_INIT(5, 1);
                    VLOG_WARN_RL(&rl, "bad 'mac' %s", nbrp->mac);
                    continue;
                }

                if (!lrp_networks.n_ipv4_addrs && !lrp_networks.n_ipv6_addrs) {
                    continue;
                }

                struct ovn_port *op = ovn_port_find(ports, nbrp->name);
                if (op) {
                    if (op->nbsp || op->nbrp) {
                        static struct vlog_rate_limit rl
                            = VLOG_RATE_LIMIT_INIT(5, 1);
                        VLOG_WARN_RL(&rl, "duplicate logical router port %s",
                                     nbrp->name);
                        continue;
                    }
                    op->nbrp = nbrp;
                    ovs_list_remove(&op->list);
                    ovs_list_push_back(both, &op->list);

                    /* This port exists but should not have been
                     * initialized fully. */
                    ovs_assert(!op->lrp_networks.n_ipv4_addrs
                               && !op->lrp_networks.n_ipv6_addrs);
                } else {
                    op = ovn_port_create(ports, nbrp->name, NULL, nbrp, NULL);
                    ovs_list_push_back(nb_only, &op->list);
                }

                op->lrp_networks = lrp_networks;
                op->od = od;
                ipam_add_port_addresses(op->od, op);
            }
        }
    }

    /* Connect logical router ports, and logical switch ports of type "router",
     * to their peers. */
    struct ovn_port *op;
    HMAP_FOR_EACH (op, key_node, ports) {
        if (op->nbsp && !strcmp(op->nbsp->type, "router")) {
            const char *peer_name = smap_get(&op->nbsp->options, "router-port");
            if (!peer_name) {
                continue;
            }

            struct ovn_port *peer = ovn_port_find(ports, peer_name);
            if (!peer || !peer->nbrp) {
                continue;
            }

            peer->peer = op;
            op->peer = peer;
            op->od->router_ports = xrealloc(
                op->od->router_ports,
                sizeof *op->od->router_ports * (op->od->n_router_ports + 1));
            op->od->router_ports[op->od->n_router_ports++] = op;
        } else if (op->nbrp && op->nbrp->peer) {
            struct ovn_port *peer = ovn_port_find(ports, op->nbrp->peer);
            if (peer) {
                if (peer->nbrp) {
                    op->peer = peer;
                } else if (peer->nbsp) {
                    /* An ovn_port for a switch port of type "router" does have
                     * a router port as its peer (see the case above for
                     * "router" ports), but this is set via options:router-port
                     * in Logical_Switch_Port and does not involve the
                     * Logical_Router_Port's 'peer' column. */
                    static struct vlog_rate_limit rl =
                            VLOG_RATE_LIMIT_INIT(5, 1);
                    VLOG_WARN_RL(&rl, "Bad configuration: The peer of router "
                                 "port %s is a switch port", op->key);
                }
            }
        }
    }
}

static void
ovn_port_update_sbrec(const struct ovn_port *op)
{
    sbrec_port_binding_set_datapath(op->sb, op->od->sb);
    if (op->nbrp) {
        /* If the router is for l3 gateway, it resides on a chassis
         * and its port type is "l3gateway". */
        const char *chassis = smap_get(&op->od->nbr->options, "chassis");
        if (chassis) {
            sbrec_port_binding_set_type(op->sb, "l3gateway");
        } else {
            sbrec_port_binding_set_type(op->sb, "patch");
        }

        const char *peer = op->peer ? op->peer->key : "<error>";
        struct smap new;
        smap_init(&new);
        smap_add(&new, "peer", peer);
        if (chassis) {
            smap_add(&new, "l3gateway-chassis", chassis);
        }
        sbrec_port_binding_set_options(op->sb, &new);
        smap_destroy(&new);

        sbrec_port_binding_set_parent_port(op->sb, NULL);
        sbrec_port_binding_set_tag(op->sb, NULL, 0);
        sbrec_port_binding_set_mac(op->sb, NULL, 0);
    } else {
        if (strcmp(op->nbsp->type, "router")) {
            sbrec_port_binding_set_type(op->sb, op->nbsp->type);
            sbrec_port_binding_set_options(op->sb, &op->nbsp->options);
        } else {
            const char *chassis = NULL;
            if (op->peer && op->peer->od && op->peer->od->nbr) {
                chassis = smap_get(&op->peer->od->nbr->options, "chassis");
            }

            /* A switch port connected to a gateway router is also of
             * type "l3gateway". */
            if (chassis) {
                sbrec_port_binding_set_type(op->sb, "l3gateway");
            } else {
                sbrec_port_binding_set_type(op->sb, "patch");
            }

            const char *router_port = smap_get_def(&op->nbsp->options,
                                                   "router-port", "<error>");
            struct smap new;
            smap_init(&new);
            smap_add(&new, "peer", router_port);
            if (chassis) {
                smap_add(&new, "l3gateway-chassis", chassis);
            }

            const char *nat_addresses = smap_get(&op->nbsp->options,
                                           "nat-addresses");
            if (nat_addresses) {
                struct lport_addresses laddrs;
                if (!extract_lsp_addresses(nat_addresses, &laddrs)) {
                    static struct vlog_rate_limit rl =
                        VLOG_RATE_LIMIT_INIT(1, 1);
                    VLOG_WARN_RL(&rl, "Error extracting nat-addresses.");
                } else {
                    smap_add(&new, "nat-addresses", nat_addresses);
                    destroy_lport_addresses(&laddrs);
                }
            }
            sbrec_port_binding_set_options(op->sb, &new);
            smap_destroy(&new);
        }
        sbrec_port_binding_set_parent_port(op->sb, op->nbsp->parent_name);
        sbrec_port_binding_set_tag(op->sb, op->nbsp->tag, op->nbsp->n_tag);
        sbrec_port_binding_set_mac(op->sb, (const char **) op->nbsp->addresses,
                                   op->nbsp->n_addresses);
    }
}

/* Remove mac_binding entries that refer to logical_ports which are
 * deleted. */
static void
cleanup_mac_bindings(struct northd_context *ctx, struct hmap *ports)
{
    const struct sbrec_mac_binding *b, *n;
    SBREC_MAC_BINDING_FOR_EACH_SAFE (b, n, ctx->ovnsb_idl) {
        if (!ovn_port_find(ports, b->logical_port)) {
            sbrec_mac_binding_delete(b);
        }
    }
}

/* Updates the southbound Port_Binding table so that it contains the logical
 * switch ports specified by the northbound database.
 *
 * Initializes 'ports' to contain a "struct ovn_port" for every logical port,
 * using the "struct ovn_datapath"s in 'datapaths' to look up logical
 * datapaths. */
static void
build_ports(struct northd_context *ctx, struct hmap *datapaths,
            struct hmap *ports)
{
    struct ovs_list sb_only, nb_only, both;
    struct hmap tag_alloc_table;
    hmap_init(&tag_alloc_table);

    join_logical_ports(ctx, datapaths, ports, &tag_alloc_table, &sb_only,
                       &nb_only, &both);

    struct ovn_port *op, *next;
    /* For logical ports that are in both databases, update the southbound
     * record based on northbound data.  Also index the in-use tunnel_keys.
     * For logical ports that are in NB database, do any tag allocation
     * needed. */
    LIST_FOR_EACH_SAFE (op, next, list, &both) {
<<<<<<< HEAD
      ovn_port_update_sbrec(op);
=======
        if (op->nbsp) {
            tag_alloc_create_new_tag(&tag_alloc_table, op->nbsp);
        }
        ovn_port_update_sbrec(op);
>>>>>>> c0fa821f

      add_tnlid(&op->od->port_tnlids, op->sb->tunnel_key);
      if (op->sb->tunnel_key > op->od->port_key_hint) {
	op->od->port_key_hint = op->sb->tunnel_key;
      }
    }

    /* Add southbound record for each unmatched northbound record. */
    LIST_FOR_EACH_SAFE (op, next, list, &nb_only) {
      uint16_t tunnel_key = ovn_port_allocate_key(op->od);
      if (!tunnel_key) {
	continue;
      }

      op->sb = sbrec_port_binding_insert(ctx->ovnsb_txn);
      ovn_port_update_sbrec(op);

      sbrec_port_binding_set_logical_port(op->sb, op->key);
      sbrec_port_binding_set_tunnel_key(op->sb, tunnel_key);
    }

    bool remove_mac_bindings = false;
    if (!ovs_list_is_empty(&sb_only)) {
        remove_mac_bindings = true;
    }

    /* Delete southbound records without northbound matches. */
    LIST_FOR_EACH_SAFE(op, next, list, &sb_only) {
      ovs_list_remove(&op->list);
      sbrec_port_binding_delete(op->sb);
      ovn_port_destroy(ports, op);
    }
<<<<<<< HEAD
  }
=======
    if (remove_mac_bindings) {
        cleanup_mac_bindings(ctx, ports);
    }

    tag_alloc_destroy(&tag_alloc_table);
}
>>>>>>> c0fa821f

#define OVN_MIN_MULTICAST 32768
#define OVN_MAX_MULTICAST 65535

  struct multicast_group {
    const char *name;
    uint16_t key;               /* OVN_MIN_MULTICAST...OVN_MAX_MULTICAST. */
  };

#define MC_FLOOD "_MC_flood"
  static const struct multicast_group mc_flood = { MC_FLOOD, 65535 };

#define MC_UNKNOWN "_MC_unknown"
  static const struct multicast_group mc_unknown = { MC_UNKNOWN, 65534 };

  static bool
  multicast_group_equal(const struct multicast_group *a,
			const struct multicast_group *b)
  {
    return !strcmp(a->name, b->name) && a->key == b->key;
  }

  /* Multicast group entry. */
  struct ovn_multicast {
    struct hmap_node hmap_node; /* Index on 'datapath' and 'key'. */
    struct ovn_datapath *datapath;
    const struct multicast_group *group;

    struct ovn_port **ports;
    size_t n_ports, allocated_ports;
  };

  static uint32_t
  ovn_multicast_hash(const struct ovn_datapath *datapath,
		     const struct multicast_group *group)
  {
    return hash_pointer(datapath, group->key);
  }

  static struct ovn_multicast *
  ovn_multicast_find(struct hmap *mcgroups, struct ovn_datapath *datapath,
		     const struct multicast_group *group)
  {
    struct ovn_multicast *mc;

    HMAP_FOR_EACH_WITH_HASH (mc, hmap_node,
			     ovn_multicast_hash(datapath, group), mcgroups) {
      if (mc->datapath == datapath
	  && multicast_group_equal(mc->group, group)) {
	return mc;
      }
    }
    return NULL;
  }

  static void
  ovn_multicast_add(struct hmap *mcgroups, const struct multicast_group *group,
		    struct ovn_port *port)
  {
    struct ovn_datapath *od = port->od;
    struct ovn_multicast *mc = ovn_multicast_find(mcgroups, od, group);
    if (!mc) {
      mc = xmalloc(sizeof *mc);
      hmap_insert(mcgroups, &mc->hmap_node, ovn_multicast_hash(od, group));
      mc->datapath = od;
      mc->group = group;
      mc->n_ports = 0;
      mc->allocated_ports = 4;
      mc->ports = xmalloc(mc->allocated_ports * sizeof *mc->ports);
    }
    if (mc->n_ports >= mc->allocated_ports) {
      mc->ports = x2nrealloc(mc->ports, &mc->allocated_ports,
			     sizeof *mc->ports);
    }
    mc->ports[mc->n_ports++] = port;
  }

  static void
  ovn_multicast_destroy(struct hmap *mcgroups, struct ovn_multicast *mc)
  {
    if (mc) {
      hmap_remove(mcgroups, &mc->hmap_node);
      free(mc->ports);
      free(mc);
    }
  }

  static void
  ovn_multicast_update_sbrec(const struct ovn_multicast *mc,
			     const struct sbrec_multicast_group *sb)
  {
    struct sbrec_port_binding **ports = xmalloc(mc->n_ports * sizeof *ports);
    for (size_t i = 0; i < mc->n_ports; i++) {
      ports[i] = CONST_CAST(struct sbrec_port_binding *, mc->ports[i]->sb);
    }
    sbrec_multicast_group_set_ports(sb, ports, mc->n_ports);
    free(ports);
  }

  /* Logical flow generation.
   *
   * This code generates the Logical_Flow table in the southbound database, as a
   * function of most of the northbound database.
   */

  struct ovn_lflow {
    struct hmap_node hmap_node;

    struct ovn_datapath *od;
    enum ovn_stage stage;
    uint16_t priority;
    char *match;
    char *actions;
  };

  static size_t
  ovn_lflow_hash(const struct ovn_lflow *lflow)
  {
    size_t hash = uuid_hash(&lflow->od->key);
    hash = hash_2words((lflow->stage << 16) | lflow->priority, hash);
    hash = hash_string(lflow->match, hash);
    return hash_string(lflow->actions, hash);
  }

  static bool
  ovn_lflow_equal(const struct ovn_lflow *a, const struct ovn_lflow *b)
  {
    return (a->od == b->od
	    && a->stage == b->stage
	    && a->priority == b->priority
	    && !strcmp(a->match, b->match)
	    && !strcmp(a->actions, b->actions));
  }

  static void
  ovn_lflow_init(struct ovn_lflow *lflow, struct ovn_datapath *od,
		 enum ovn_stage stage, uint16_t priority,
		 char *match, char *actions)
  {
    lflow->od = od;
    lflow->stage = stage;
    lflow->priority = priority;
    lflow->match = match;
    lflow->actions = actions;

}

/* Adds a row with the specified contents to the Logical_Flow table. */
static void
ovn_lflow_add(struct hmap *lflow_map, struct ovn_datapath *od,
              enum ovn_stage stage, uint16_t priority,
              const char *match, const char *actions)
{
    ovs_assert(ovn_stage_to_datapath_type(stage) == ovn_datapath_get_type(od));

    struct ovn_lflow *lflow = xmalloc(sizeof *lflow);
    ovn_lflow_init(lflow, od, stage, priority,
		   xstrdup(match), xstrdup(actions));
    hmap_insert(lflow_map, &lflow->hmap_node, ovn_lflow_hash(lflow));
  }

  static struct ovn_lflow *
  ovn_lflow_find(struct hmap *lflows, struct ovn_datapath *od,
		 enum ovn_stage stage, uint16_t priority,
		 const char *match, const char *actions)
  {
    struct ovn_lflow target;
    ovn_lflow_init(&target, od, stage, priority,
		   CONST_CAST(char *, match), CONST_CAST(char *, actions));

    struct ovn_lflow *lflow;
    HMAP_FOR_EACH_WITH_HASH (lflow, hmap_node, ovn_lflow_hash(&target),
			     lflows) {
      if (ovn_lflow_equal(lflow, &target)) {
	return lflow;
      }
    }
    return NULL;
  }

  static void
  ovn_lflow_destroy(struct hmap *lflows, struct ovn_lflow *lflow)
  {
    if (lflow) {

        hmap_remove(lflows, &lflow->hmap_node);
        free(lflow->match);
        free(lflow->actions);
        free(lflow);
    }
}

/* Appends port security constraints on L2 address field 'eth_addr_field'
 * (e.g. "eth.src" or "eth.dst") to 'match'.  'ps_addrs', with 'n_ps_addrs'
 * elements, is the collection of port_security constraints from an
 * OVN_NB Logical_Switch_Port row generated by extract_lsp_addresses(). */
static void
build_port_security_l2(const char *eth_addr_field,
                       struct lport_addresses *ps_addrs,
                       unsigned int n_ps_addrs,
                       struct ds *match)
{
    if (!n_ps_addrs) {
        return;
    }

    ds_put_format(match, " && %s == {", eth_addr_field);

    for (size_t i = 0; i < n_ps_addrs; i++) {
        ds_put_format(match, "%s ", ps_addrs[i].ea_s);
    }
    ds_chomp(match, ' ');
    ds_put_cstr(match, "}");
}

  static void
  build_port_security_ipv6_nd_flow(
				   struct ds *match, struct eth_addr ea, struct ipv6_netaddr *ipv6_addrs,
				   int n_ipv6_addrs)
  {
    ds_put_format(match, " && ip6 && nd && ((nd.sll == "ETH_ADDR_FMT" || "
		  "nd.sll == "ETH_ADDR_FMT") || ((nd.tll == "ETH_ADDR_FMT" || "
		  "nd.tll == "ETH_ADDR_FMT")", ETH_ADDR_ARGS(eth_addr_zero),
		  ETH_ADDR_ARGS(ea), ETH_ADDR_ARGS(eth_addr_zero),
		  ETH_ADDR_ARGS(ea));
    if (!n_ipv6_addrs) {
      ds_put_cstr(match, "))");
      return;
    }

    char ip6_str[INET6_ADDRSTRLEN + 1];
    struct in6_addr lla;
    in6_generate_lla(ea, &lla);
    memset(ip6_str, 0, sizeof(ip6_str));
    ipv6_string_mapped(ip6_str, &lla);
    ds_put_format(match, " && (nd.target == %s", ip6_str);

    for(int i = 0; i < n_ipv6_addrs; i++) {
      memset(ip6_str, 0, sizeof(ip6_str));
      ipv6_string_mapped(ip6_str, &ipv6_addrs[i].addr);
      ds_put_format(match, " || nd.target == %s", ip6_str);
    }

    ds_put_format(match, ")))");
  }

  static void
  build_port_security_ipv6_flow(
				enum ovn_pipeline pipeline, struct ds *match, struct eth_addr ea,
				struct ipv6_netaddr *ipv6_addrs, int n_ipv6_addrs)
  {
    char ip6_str[INET6_ADDRSTRLEN + 1];

    ds_put_format(match, " && %s == {",
		  pipeline == P_IN ? "ip6.src" : "ip6.dst");

    /* Allow link-local address. */
    struct in6_addr lla;
    in6_generate_lla(ea, &lla);
    ipv6_string_mapped(ip6_str, &lla);
    ds_put_format(match, "%s, ", ip6_str);

    /* Allow ip6.dst=ff00::/8 for multicast packets */
    if (pipeline == P_OUT) {
      ds_put_cstr(match, "ff00::/8, ");
    }
    for(int i = 0; i < n_ipv6_addrs; i++) {
      ipv6_string_mapped(ip6_str, &ipv6_addrs[i].addr);
      ds_put_format(match, "%s, ", ip6_str);
    }
    /* Replace ", " by "}". */
    ds_chomp(match, ' ');
    ds_chomp(match, ',');
    ds_put_cstr(match, "}");

}

/**
 * Build port security constraints on ARP and IPv6 ND fields
 * and add logical flows to S_SWITCH_IN_PORT_SEC_ND stage.
 *
 * For each port security of the logical port, following
 * logical flows are added
 *   - If the port security has no IP (both IPv4 and IPv6) or
 *     if it has IPv4 address(es)
 *      - Priority 90 flow to allow ARP packets for known MAC addresses
 *        in the eth.src and arp.spa fields. If the port security
 *        has IPv4 addresses, allow known IPv4 addresses in the arp.tpa field.
 *
 *   - If the port security has no IP (both IPv4 and IPv6) or
 *     if it has IPv6 address(es)
 *     - Priority 90 flow to allow IPv6 ND packets for known MAC addresses
 *       in the eth.src and nd.sll/nd.tll fields. If the port security
 *       has IPv6 addresses, allow known IPv6 addresses in the nd.target field
 *       for IPv6 Neighbor Advertisement packet.
 *
 *   - Priority 80 flow to drop ARP and IPv6 ND packets.
 */
static void
build_port_security_nd(struct ovn_port *op, struct hmap *lflows)
{
    struct ds match = DS_EMPTY_INITIALIZER;

    for (size_t i = 0; i < op->n_ps_addrs; i++) {
        struct lport_addresses *ps = &op->ps_addrs[i];

        bool no_ip = !(ps->n_ipv4_addrs || ps->n_ipv6_addrs);

        ds_clear(&match);
        if (ps->n_ipv4_addrs || no_ip) {
            ds_put_format(&match,
                          "inport == %s && eth.src == %s && arp.sha == %s",
                          op->json_key, ps->ea_s, ps->ea_s);

            if (ps->n_ipv4_addrs) {
                ds_put_cstr(&match, " && arp.spa == {");
                for (size_t j = 0; j < ps->n_ipv4_addrs; j++) {
                    /* When the netmask is applied, if the host portion is
                     * non-zero, the host can only use the specified
                     * address in the arp.spa.  If zero, the host is allowed
                     * to use any address in the subnet. */
                    if (ps->ipv4_addrs[j].plen == 32
                        || ps->ipv4_addrs[j].addr & ~ps->ipv4_addrs[j].mask) {
                        ds_put_cstr(&match, ps->ipv4_addrs[j].addr_s);
                    } else {
                        ds_put_format(&match, "%s/%d",
                                      ps->ipv4_addrs[j].network_s,
                                      ps->ipv4_addrs[j].plen);
                    }
                    ds_put_cstr(&match, ", ");
                }
                ds_chomp(&match, ' ');
                ds_chomp(&match, ',');
                ds_put_cstr(&match, "}");
            }
            ovn_lflow_add(lflows, op->od, S_SWITCH_IN_PORT_SEC_ND, 90,
                          ds_cstr(&match), "next;");
        }

        if (ps->n_ipv6_addrs || no_ip) {
            ds_clear(&match);
            ds_put_format(&match, "inport == %s && eth.src == %s",
                          op->json_key, ps->ea_s);
            build_port_security_ipv6_nd_flow(&match, ps->ea, ps->ipv6_addrs,
                                             ps->n_ipv6_addrs);
            ovn_lflow_add(lflows, op->od, S_SWITCH_IN_PORT_SEC_ND, 90,
                          ds_cstr(&match), "next;");
        }
    }

    ds_clear(&match);
    ds_put_format(&match, "inport == %s && (arp || nd)", op->json_key);
    ovn_lflow_add(lflows, op->od, S_SWITCH_IN_PORT_SEC_ND, 80,
                  ds_cstr(&match), "drop;");
    ds_destroy(&match);
}

/**
 * Build port security constraints on IPv4 and IPv6 src and dst fields
 * and add logical flows to S_SWITCH_(IN/OUT)_PORT_SEC_IP stage.
 *
 * For each port security of the logical port, following
 * logical flows are added
 *   - If the port security has IPv4 addresses,
 *     - Priority 90 flow to allow IPv4 packets for known IPv4 addresses
 *
 *   - If the port security has IPv6 addresses,
 *     - Priority 90 flow to allow IPv6 packets for known IPv6 addresses
 *
 *   - If the port security has IPv4 addresses or IPv6 addresses or both
 *     - Priority 80 flow to drop all IPv4 and IPv6 traffic
 */
static void
build_port_security_ip(enum ovn_pipeline pipeline, struct ovn_port *op,
                       struct hmap *lflows)
{
    char *port_direction;
    enum ovn_stage stage;
    if (pipeline == P_IN) {
      port_direction = "inport";
      stage = S_SWITCH_IN_PORT_SEC_IP;
    } else {
      port_direction = "outport";
      stage = S_SWITCH_OUT_PORT_SEC_IP;
    }

    for (size_t i = 0; i < op->n_ps_addrs; i++) {
        struct lport_addresses *ps = &op->ps_addrs[i];

        if (!(ps->n_ipv4_addrs || ps->n_ipv6_addrs)) {
            continue;
        }

        if (ps->n_ipv4_addrs) {
            struct ds match = DS_EMPTY_INITIALIZER;
            if (pipeline == P_IN) {
                /* Permit use of the unspecified address for DHCP discovery */
                struct ds dhcp_match = DS_EMPTY_INITIALIZER;
                ds_put_format(&dhcp_match, "inport == %s"
                              " && eth.src == %s"
                              " && ip4.src == 0.0.0.0"
                              " && ip4.dst == 255.255.255.255"
                              " && udp.src == 68 && udp.dst == 67",
                              op->json_key, ps->ea_s);
                ovn_lflow_add(lflows, op->od, stage, 90,
                              ds_cstr(&dhcp_match), "next;");
                ds_destroy(&dhcp_match);
                ds_put_format(&match, "inport == %s && eth.src == %s"
                              " && ip4.src == {", op->json_key,
                              ps->ea_s);
            } else {
                ds_put_format(&match, "outport == %s && eth.dst == %s"
                              " && ip4.dst == {255.255.255.255, 224.0.0.0/4, ",
                              op->json_key, ps->ea_s);
            }

            for (int j = 0; j < ps->n_ipv4_addrs; j++) {
                ovs_be32 mask = ps->ipv4_addrs[j].mask;
                /* When the netmask is applied, if the host portion is
                 * non-zero, the host can only use the specified
                 * address.  If zero, the host is allowed to use any
                 * address in the subnet.
                 */
                if (ps->ipv4_addrs[j].plen == 32
                    || ps->ipv4_addrs[j].addr & ~mask) {
                    ds_put_format(&match, "%s", ps->ipv4_addrs[j].addr_s);
                    if (pipeline == P_OUT && ps->ipv4_addrs[j].plen != 32) {
                        /* Host is also allowed to receive packets to the
                         * broadcast address in the specified subnet. */
                        ds_put_format(&match, ", %s",
                                      ps->ipv4_addrs[j].bcast_s);
                    }
                } else {
                    /* host portion is zero */
                    ds_put_format(&match, "%s/%d", ps->ipv4_addrs[j].network_s,
                                  ps->ipv4_addrs[j].plen);
                }
                ds_put_cstr(&match, ", ");
            }

            /* Replace ", " by "}". */
            ds_chomp(&match, ' ');
            ds_chomp(&match, ',');
            ds_put_cstr(&match, "}");
            ovn_lflow_add(lflows, op->od, stage, 90, ds_cstr(&match), "next;");
            ds_destroy(&match);
        }

        if (ps->n_ipv6_addrs) {
            struct ds match = DS_EMPTY_INITIALIZER;
            if (pipeline == P_IN) {
                /* Permit use of unspecified address for duplicate address
                 * detection */
                struct ds dad_match = DS_EMPTY_INITIALIZER;
                ds_put_format(&dad_match, "inport == %s"
                              " && eth.src == %s"
                              " && ip6.src == ::"
                              " && ip6.dst == ff02::/16"
                              " && icmp6.type == {131, 135, 143}", op->json_key,
                              ps->ea_s);
                ovn_lflow_add(lflows, op->od, stage, 90,
                              ds_cstr(&dad_match), "next;");
                ds_destroy(&dad_match);
            }
            ds_put_format(&match, "%s == %s && %s == %s",
                          port_direction, op->json_key,
                          pipeline == P_IN ? "eth.src" : "eth.dst", ps->ea_s);
            build_port_security_ipv6_flow(pipeline, &match, ps->ea,
                                          ps->ipv6_addrs, ps->n_ipv6_addrs);
            ovn_lflow_add(lflows, op->od, stage, 90,
                          ds_cstr(&match), "next;");
            ds_destroy(&match);
        }

        char *match = xasprintf("%s == %s && %s == %s && ip",
                                port_direction, op->json_key,
                                pipeline == P_IN ? "eth.src" : "eth.dst",
                                ps->ea_s);
        ovn_lflow_add(lflows, op->od, stage, 80, match, "drop;");
        free(match);
    }

}

static bool
lsp_is_enabled(const struct nbrec_logical_switch_port *lsp)
{
    return !lsp->enabled || *lsp->enabled;
  }

  static bool
  lsp_is_up(const struct nbrec_logical_switch_port *lsp)
  {
    return !lsp->up || *lsp->up;
  }


static bool
build_dhcpv4_action(struct ovn_port *op, ovs_be32 offer_ip,
                    struct ds *options_action, struct ds *response_action)
{
    if (!op->nbsp->dhcpv4_options) {
        /* CMS has disabled native DHCPv4 for this lport. */
        return false;
    }

    ovs_be32 host_ip, mask;
    char *error = ip_parse_masked(op->nbsp->dhcpv4_options->cidr, &host_ip,
                                  &mask);
    if (error || ((offer_ip ^ host_ip) & mask)) {
       /* Either
        *  - cidr defined is invalid or
        *  - the offer ip of the logical port doesn't belong to the cidr
        *    defined in the DHCPv4 options.
        *  */
        free(error);
        return false;
    }

    const char *server_ip = smap_get(
        &op->nbsp->dhcpv4_options->options, "server_id");
    const char *server_mac = smap_get(
        &op->nbsp->dhcpv4_options->options, "server_mac");
    const char *lease_time = smap_get(
        &op->nbsp->dhcpv4_options->options, "lease_time");
    const char *router = smap_get(
            &op->nbsp->dhcpv4_options->options, "router");

    if (!(server_ip && server_mac && lease_time && router)) {
        /* "server_id", "server_mac", "lease_time" and "router" should be
         * present in the dhcp_options. */
        static struct vlog_rate_limit rl = VLOG_RATE_LIMIT_INIT(1, 5);
        VLOG_WARN_RL(&rl, "Required DHCPv4 options not defined for lport - %s",
                     op->json_key);
        return false;
    }

    struct smap dhcpv4_options = SMAP_INITIALIZER(&dhcpv4_options);
    smap_clone(&dhcpv4_options, &op->nbsp->dhcpv4_options->options);

    /* server_mac is not DHCPv4 option, delete it from the smap. */
    smap_remove(&dhcpv4_options, "server_mac");
    char *netmask = xasprintf(IP_FMT, IP_ARGS(mask));
    smap_add(&dhcpv4_options, "netmask", netmask);
    free(netmask);

    ds_put_format(options_action,
                  REGBIT_DHCP_OPTS_RESULT" = put_dhcp_opts(offerip = "
                  IP_FMT", ", IP_ARGS(offer_ip));
    struct smap_node *node;
    SMAP_FOR_EACH(node, &dhcpv4_options) {
        ds_put_format(options_action, "%s = %s, ", node->key, node->value);
    }

    ds_chomp(options_action, ' ');
    ds_chomp(options_action, ',');
    ds_put_cstr(options_action, "); next;");

    ds_put_format(response_action, "eth.dst = eth.src; eth.src = %s; "
                  "ip4.dst = "IP_FMT"; ip4.src = %s; udp.src = 67; "
                  "udp.dst = 68; outport = inport; flags.loopback = 1; "
                  "output;",
                  server_mac, IP_ARGS(offer_ip), server_ip);

    smap_destroy(&dhcpv4_options);
    return true;
}

static bool
build_dhcpv6_action(struct ovn_port *op, struct in6_addr *offer_ip,
                    struct ds *options_action, struct ds *response_action)
{
    if (!op->nbsp->dhcpv6_options) {
        /* CMS has disabled native DHCPv6 for this lport. */
        return false;
    }

    struct in6_addr host_ip, mask;

    char *error = ipv6_parse_masked(op->nbsp->dhcpv6_options->cidr, &host_ip,
                                        &mask);
    if (error) {
        free(error);
        return false;
    }
    struct in6_addr ip6_mask = ipv6_addr_bitxor(offer_ip, &host_ip);
    ip6_mask = ipv6_addr_bitand(&ip6_mask, &mask);
    if (!ipv6_mask_is_any(&ip6_mask)) {
        /* offer_ip doesn't belongs to the cidr defined in lport's DHCPv6
         * options.*/
        return false;
    }

    /* "server_id" should be the MAC address. */
    const char *server_mac = smap_get(&op->nbsp->dhcpv6_options->options,
                                      "server_id");
    struct eth_addr ea;
    if (!server_mac || !eth_addr_from_string(server_mac, &ea)) {
        /* "server_id" should be present in the dhcpv6_options. */
        static struct vlog_rate_limit rl = VLOG_RATE_LIMIT_INIT(5, 1);
        VLOG_WARN_RL(&rl, "server_id not present in the DHCPv6 options"
                          " for lport %s", op->json_key);
        return false;
    }

    /* Get the link local IP of the DHCPv6 server from the server MAC. */
    struct in6_addr lla;
    in6_generate_lla(ea, &lla);

    char server_ip[INET6_ADDRSTRLEN + 1];
    ipv6_string_mapped(server_ip, &lla);

    char ia_addr[INET6_ADDRSTRLEN + 1];
    ipv6_string_mapped(ia_addr, offer_ip);

    ds_put_format(options_action,
                  REGBIT_DHCP_OPTS_RESULT" = put_dhcpv6_opts(");

    /* Check whether the dhcpv6 options should be configured as stateful.
     * Only reply with ia_addr option for dhcpv6 stateful address mode. */
    if (!smap_get_bool(&op->nbsp->dhcpv6_options->options,
                       "dhcpv6_stateless", false)) {
        char ia_addr[INET6_ADDRSTRLEN + 1];
        ipv6_string_mapped(ia_addr, offer_ip);

        ds_put_format(options_action, "ia_addr = %s, ", ia_addr);
    }

    struct smap_node *node;
    SMAP_FOR_EACH (node, &op->nbsp->dhcpv6_options->options) {
        if (strcmp(node->key, "dhcpv6_stateless")) {
            ds_put_format(options_action, "%s = %s, ", node->key, node->value);
        }
    }
    ds_chomp(options_action, ' ');
    ds_chomp(options_action, ',');
    ds_put_cstr(options_action, "); next;");

    ds_put_format(response_action, "eth.dst = eth.src; eth.src = %s; "
                  "ip6.dst = ip6.src; ip6.src = %s; udp.src = 547; "
                  "udp.dst = 546; outport = inport; flags.loopback = 1; "
                  "output;",
                  server_mac, server_ip);

    return true;
}

static bool
has_stateful_acl(struct ovn_datapath *od)
{
    for (size_t i = 0; i < od->nbs->n_acls; i++) {
      struct nbrec_acl *acl = od->nbs->acls[i];
      if (!strcmp(acl->action, "allow-related")) {
	return true;
      }
    }

    return false;
  }


static void
build_pre_acls(struct ovn_datapath *od, struct hmap *lflows)
{
    bool has_stateful = has_stateful_acl(od);

    /* Ingress and Egress Pre-ACL Table (Priority 0): Packets are
     * allowed by default. */
    ovn_lflow_add(lflows, od, S_SWITCH_IN_PRE_ACL, 0, "1", "next;");
    ovn_lflow_add(lflows, od, S_SWITCH_OUT_PRE_ACL, 0, "1", "next;");

    /* If there are any stateful ACL rules in this datapath, we must
     * send all IP packets through the conntrack action, which handles
     * defragmentation, in order to match L4 headers. */
    if (has_stateful) {
        for (size_t i = 0; i < od->n_router_ports; i++) {
            struct ovn_port *op = od->router_ports[i];
            /* Can't use ct() for router ports. Consider the
             * following configuration: lp1(10.0.0.2) on
             * hostA--ls1--lr0--ls2--lp2(10.0.1.2) on hostB, For a
             * ping from lp1 to lp2, First, the response will go
             * through ct() with a zone for lp2 in the ls2 ingress
             * pipeline on hostB.  That ct zone knows about this
             * connection. Next, it goes through ct() with the zone
             * for the router port in the egress pipeline of ls2 on
             * hostB.  This zone does not know about the connection,
             * as the icmp request went through the logical router
             * on hostA, not hostB. This would only work with
             * distributed conntrack state across all chassis. */
            struct ds match_in = DS_EMPTY_INITIALIZER;
            struct ds match_out = DS_EMPTY_INITIALIZER;

            ds_put_format(&match_in, "ip && inport == %s", op->json_key);
            ds_put_format(&match_out, "ip && outport == %s", op->json_key);
            ovn_lflow_add(lflows, od, S_SWITCH_IN_PRE_ACL, 110,
                          ds_cstr(&match_in), "next;");
            ovn_lflow_add(lflows, od, S_SWITCH_OUT_PRE_ACL, 110,
                          ds_cstr(&match_out), "next;");

            ds_destroy(&match_in);
            ds_destroy(&match_out);
        }
        /* Ingress and Egress Pre-ACL Table (Priority 110).
         *
         * Not to do conntrack on ND packets. */
        ovn_lflow_add(lflows, od, S_SWITCH_IN_PRE_ACL, 110, "nd", "next;");
        ovn_lflow_add(lflows, od, S_SWITCH_OUT_PRE_ACL, 110, "nd", "next;");

        /* Ingress and Egress Pre-ACL Table (Priority 100).
         *
         * Regardless of whether the ACL is "from-lport" or "to-lport",
         * we need rules in both the ingress and egress table, because
         * the return traffic needs to be followed.
         *
         * 'REGBIT_CONNTRACK_DEFRAG' is set to let the pre-stateful table send
         * it to conntrack for tracking and defragmentation. */
        ovn_lflow_add(lflows, od, S_SWITCH_IN_PRE_ACL, 100, "ip",
                      REGBIT_CONNTRACK_DEFRAG" = 1; next;");
        ovn_lflow_add(lflows, od, S_SWITCH_OUT_PRE_ACL, 100, "ip",
                      REGBIT_CONNTRACK_DEFRAG" = 1; next;");
    }
}

/* For a 'key' of the form "IP:port" or just "IP", sets 'port' and
 * 'ip_address'.  The caller must free() the memory allocated for
 * 'ip_address'. */
static void
ip_address_and_port_from_lb_key(const char *key, char **ip_address,
                                uint16_t *port)
{
    char *ip_str, *start, *next;
    *ip_address = NULL;
    *port = 0;

    next = start = xstrdup(key);
    ip_str = strsep(&next, ":");
    if (!ip_str || !ip_str[0]) {
        static struct vlog_rate_limit rl = VLOG_RATE_LIMIT_INIT(5, 1);
        VLOG_WARN_RL(&rl, "bad ip address for load balancer key %s", key);
        free(start);
        return;
    }

    ovs_be32 ip, mask;
    char *error = ip_parse_masked(ip_str, &ip, &mask);
    if (error || mask != OVS_BE32_MAX) {
        static struct vlog_rate_limit rl = VLOG_RATE_LIMIT_INIT(5, 1);
        VLOG_WARN_RL(&rl, "bad ip address for load balancer key %s", key);
        free(start);
        free(error);
        return;
    }

    int l4_port = 0;
    if (next && next[0]) {
        if (!str_to_int(next, 0, &l4_port) || l4_port < 0 || l4_port > 65535) {
            static struct vlog_rate_limit rl = VLOG_RATE_LIMIT_INIT(5, 1);
            VLOG_WARN_RL(&rl, "bad ip port for load balancer key %s", key);
            free(start);
            return;
        }
    }

    *port = l4_port;
    *ip_address = strdup(ip_str);
    free(start);
}

static void
build_pre_lb(struct ovn_datapath *od, struct hmap *lflows)
{
    /* Allow all packets to go to next tables by default. */
    ovn_lflow_add(lflows, od, S_SWITCH_IN_PRE_LB, 0, "1", "next;");
    ovn_lflow_add(lflows, od, S_SWITCH_OUT_PRE_LB, 0, "1", "next;");

    struct sset all_ips = SSET_INITIALIZER(&all_ips);
    bool vip_configured = false;
    for (int i = 0; i < od->nbs->n_load_balancer; i++) {
        struct nbrec_load_balancer *lb = od->nbs->load_balancer[i];
        struct smap *vips = &lb->vips;
        struct smap_node *node;

        SMAP_FOR_EACH (node, vips) {
            vip_configured = true;

            /* node->key contains IP:port or just IP. */
            char *ip_address = NULL;
            uint16_t port;
            ip_address_and_port_from_lb_key(node->key, &ip_address, &port);
            if (!ip_address) {
                continue;
            }

            if (!sset_contains(&all_ips, ip_address)) {
                sset_add(&all_ips, ip_address);
            }

            free(ip_address);

            /* Ignore L4 port information in the key because fragmented packets
             * may not have L4 information.  The pre-stateful table will send
             * the packet through ct() action to de-fragment. In stateful
             * table, we will eventually look at L4 information. */
        }
    }

    /* 'REGBIT_CONNTRACK_DEFRAG' is set to let the pre-stateful table send
     * packet to conntrack for defragmentation. */
    const char *ip_address;
    SSET_FOR_EACH(ip_address, &all_ips) {
        char *match = xasprintf("ip && ip4.dst == %s", ip_address);
        ovn_lflow_add(lflows, od, S_SWITCH_IN_PRE_LB,
                      100, match, REGBIT_CONNTRACK_DEFRAG" = 1; next;");
        free(match);
    }

    sset_destroy(&all_ips);

    if (vip_configured) {
        ovn_lflow_add(lflows, od, S_SWITCH_OUT_PRE_LB,
                      100, "ip", REGBIT_CONNTRACK_DEFRAG" = 1; next;");
    }
}

static void
build_pre_stateful(struct ovn_datapath *od, struct hmap *lflows)
{
    /* Ingress and Egress pre-stateful Table (Priority 0): Packets are
     * allowed by default. */
    ovn_lflow_add(lflows, od, S_SWITCH_IN_PRE_STATEFUL, 0, "1", "next;");
    ovn_lflow_add(lflows, od, S_SWITCH_OUT_PRE_STATEFUL, 0, "1", "next;");

    /* If REGBIT_CONNTRACK_DEFRAG is set as 1, then the packets should be
     * sent to conntrack for tracking and defragmentation. */
    ovn_lflow_add(lflows, od, S_SWITCH_IN_PRE_STATEFUL, 100,
                  REGBIT_CONNTRACK_DEFRAG" == 1", "ct_next;");
    ovn_lflow_add(lflows, od, S_SWITCH_OUT_PRE_STATEFUL, 100,
                  REGBIT_CONNTRACK_DEFRAG" == 1", "ct_next;");
}

static void
build_acls(struct ovn_datapath *od, struct hmap *lflows)
{
    bool has_stateful = has_stateful_acl(od);

    /* Ingress and Egress ACL Table (Priority 0): Packets are allowed by
     * default.  A related rule at priority 1 is added below if there
     * are any stateful ACLs in this datapath. */
    ovn_lflow_add(lflows, od, S_SWITCH_IN_ACL, 0, "1", "next;");
    ovn_lflow_add(lflows, od, S_SWITCH_OUT_ACL, 0, "1", "next;");

    if (has_stateful) {
        /* Ingress and Egress ACL Table (Priority 1).
         *
         * By default, traffic is allowed.  This is partially handled by
         * the Priority 0 ACL flows added earlier, but we also need to
         * commit IP flows.  This is because, while the initiater's
         * direction may not have any stateful rules, the server's may
         * and then its return traffic would not have an associated
         * conntrack entry and would return "+invalid".
         *
         * We use "ct_commit" for a connection that is not already known
         * by the connection tracker.  Once a connection is committed,
         * subsequent packets will hit the flow at priority 0 that just
         * uses "next;"
         *
         * We also check for established connections that have ct_label.blocked
         * set on them.  That's a connection that was disallowed, but is
         * now allowed by policy again since it hit this default-allow flow.
         * We need to set ct_label.blocked=0 to let the connection continue,
         * which will be done by ct_commit() in the "stateful" stage.
         * Subsequent packets will hit the flow at priority 0 that just
         * uses "next;". */
        ovn_lflow_add(lflows, od, S_SWITCH_IN_ACL, 1,
                      "ip && (!ct.est || (ct.est && ct_label.blocked == 1))",
                       REGBIT_CONNTRACK_COMMIT" = 1; next;");
        ovn_lflow_add(lflows, od, S_SWITCH_OUT_ACL, 1,
                      "ip && (!ct.est || (ct.est && ct_label.blocked == 1))",
                       REGBIT_CONNTRACK_COMMIT" = 1; next;");

        /* Ingress and Egress ACL Table (Priority 65535).
         *
         * Always drop traffic that's in an invalid state.  Also drop
         * reply direction packets for connections that have been marked
         * for deletion (bit 0 of ct_label is set).
         *
         * This is enforced at a higher priority than ACLs can be defined. */
        ovn_lflow_add(lflows, od, S_SWITCH_IN_ACL, UINT16_MAX,
                      "ct.inv || (ct.est && ct.rpl && ct_label.blocked == 1)",
                      "drop;");
        ovn_lflow_add(lflows, od, S_SWITCH_OUT_ACL, UINT16_MAX,
                      "ct.inv || (ct.est && ct.rpl && ct_label.blocked == 1)",
                      "drop;");

        /* Ingress and Egress ACL Table (Priority 65535).
         *
         * Allow reply traffic that is part of an established
         * conntrack entry that has not been marked for deletion
         * (bit 0 of ct_label).  We only match traffic in the
         * reply direction because we want traffic in the request
         * direction to hit the currently defined policy from ACLs.
         *
         * This is enforced at a higher priority than ACLs can be defined. */
        ovn_lflow_add(lflows, od, S_SWITCH_IN_ACL, UINT16_MAX,
                      "ct.est && !ct.rel && !ct.new && !ct.inv "
                      "&& ct.rpl && ct_label.blocked == 0",
                      "next;");
        ovn_lflow_add(lflows, od, S_SWITCH_OUT_ACL, UINT16_MAX,
                      "ct.est && !ct.rel && !ct.new && !ct.inv "
                      "&& ct.rpl && ct_label.blocked == 0",
                      "next;");

        /* Ingress and Egress ACL Table (Priority 65535).
         *
         * Allow traffic that is related to an existing conntrack entry that
         * has not been marked for deletion (bit 0 of ct_label).
         *
         * This is enforced at a higher priority than ACLs can be defined.
         *
         * NOTE: This does not support related data sessions (eg,
         * a dynamically negotiated FTP data channel), but will allow
         * related traffic such as an ICMP Port Unreachable through
         * that's generated from a non-listening UDP port.  */
        ovn_lflow_add(lflows, od, S_SWITCH_IN_ACL, UINT16_MAX,
                      "!ct.est && ct.rel && !ct.new && !ct.inv "
                      "&& ct_label.blocked == 0",
                      "next;");
        ovn_lflow_add(lflows, od, S_SWITCH_OUT_ACL, UINT16_MAX,
                      "!ct.est && ct.rel && !ct.new && !ct.inv "
                      "&& ct_label.blocked == 0",
                      "next;");

        /* Ingress and Egress ACL Table (Priority 65535).
         *
         * Not to do conntrack on ND packets. */
        ovn_lflow_add(lflows, od, S_SWITCH_IN_ACL, UINT16_MAX, "nd", "next;");
        ovn_lflow_add(lflows, od, S_SWITCH_OUT_ACL, UINT16_MAX, "nd", "next;");
    }

    /* Ingress or Egress ACL Table (Various priorities). */
    for (size_t i = 0; i < od->nbs->n_acls; i++) {
        struct nbrec_acl *acl = od->nbs->acls[i];
        bool ingress = !strcmp(acl->direction, "from-lport") ? true :false;
        enum ovn_stage stage = ingress ? S_SWITCH_IN_ACL : S_SWITCH_OUT_ACL;

        if (!strcmp(acl->action, "allow")
            || !strcmp(acl->action, "allow-related")) {
            /* If there are any stateful flows, we must even commit "allow"
             * actions.  This is because, while the initiater's
             * direction may not have any stateful rules, the server's
             * may and then its return traffic would not have an
             * associated conntrack entry and would return "+invalid". */
            if (!has_stateful) {
                ovn_lflow_add(lflows, od, stage,
                              acl->priority + OVN_ACL_PRI_OFFSET,
                              acl->match, "next;");
            } else {
                struct ds match = DS_EMPTY_INITIALIZER;

                /* Commit the connection tracking entry if it's a new
                 * connection that matches this ACL.  After this commit,
                 * the reply traffic is allowed by a flow we create at
                 * priority 65535, defined earlier.
                 *
                 * It's also possible that a known connection was marked for
                 * deletion after a policy was deleted, but the policy was
                 * re-added while that connection is still known.  We catch
                 * that case here and un-set ct_label.blocked (which will be done
                 * by ct_commit in the "stateful" stage) to indicate that the
                 * connection should be allowed to resume.
                 */
                ds_put_format(&match, "((ct.new && !ct.est)"
                                      " || (!ct.new && ct.est && !ct.rpl "
                                           "&& ct_label.blocked == 1)) "
                                      "&& (%s)", acl->match);
                ovn_lflow_add(lflows, od, stage,
                              acl->priority + OVN_ACL_PRI_OFFSET,
                              ds_cstr(&match),
                               REGBIT_CONNTRACK_COMMIT" = 1; next;");

                /* Match on traffic in the request direction for an established
                 * connection tracking entry that has not been marked for
                 * deletion.  There is no need to commit here, so we can just
                 * proceed to the next table. We use this to ensure that this
                 * connection is still allowed by the currently defined
                 * policy. */
                ds_clear(&match);
                ds_put_format(&match,
                              "!ct.new && ct.est && !ct.rpl"
                              " && ct_label.blocked == 0 && (%s)",
                              acl->match);
                ovn_lflow_add(lflows, od, stage,
                              acl->priority + OVN_ACL_PRI_OFFSET,
                              ds_cstr(&match), "next;");

                ds_destroy(&match);
            }
        } else if (!strcmp(acl->action, "drop")
                   || !strcmp(acl->action, "reject")) {
            struct ds match = DS_EMPTY_INITIALIZER;

            /* XXX Need to support "reject", treat it as "drop;" for now. */
            if (!strcmp(acl->action, "reject")) {
                VLOG_INFO("reject is not a supported action");
            }

            /* The implementation of "drop" differs if stateful ACLs are in
             * use for this datapath.  In that case, the actions differ
             * depending on whether the connection was previously committed
             * to the connection tracker with ct_commit. */
            if (has_stateful) {
                /* If the packet is not part of an established connection, then
                 * we can simply drop it. */
                ds_put_format(&match,
                              "(!ct.est || (ct.est && ct_label.blocked == 1)) "
                              "&& (%s)",
                              acl->match);
                ovn_lflow_add(lflows, od, stage, acl->priority +
                        OVN_ACL_PRI_OFFSET, ds_cstr(&match), "drop;");

                /* For an existing connection without ct_label set, we've
                 * encountered a policy change. ACLs previously allowed
                 * this connection and we committed the connection tracking
                 * entry.  Current policy says that we should drop this
                 * connection.  First, we set bit 0 of ct_label to indicate
                 * that this connection is set for deletion.  By not
                 * specifying "next;", we implicitly drop the packet after
                 * updating conntrack state.  We would normally defer
                 * ct_commit() to the "stateful" stage, but since we're
                 * dropping the packet, we go ahead and do it here. */
                ds_clear(&match);
                ds_put_format(&match,
                              "ct.est && ct_label.blocked == 0 && (%s)",
                              acl->match);
                ovn_lflow_add(lflows, od, stage,
                              acl->priority + OVN_ACL_PRI_OFFSET,
                              ds_cstr(&match), "ct_commit(ct_label=1/1);");

                ds_destroy(&match);
            } else {
                /* There are no stateful ACLs in use on this datapath,
                 * so a "drop" ACL is simply the "drop" logical flow action
                 * in all cases. */
                ovn_lflow_add(lflows, od, stage,
                              acl->priority + OVN_ACL_PRI_OFFSET,
                              acl->match, "drop;");
            }
        }
    }

    /* Add 34000 priority flow to allow DHCP reply from ovn-controller to all
     * logical ports of the datapath if the CMS has configured DHCPv4 options*/
    for (size_t i = 0; i < od->nbs->n_ports; i++) {
        if (od->nbs->ports[i]->dhcpv4_options) {
            const char *server_id = smap_get(
                &od->nbs->ports[i]->dhcpv4_options->options, "server_id");
            const char *server_mac = smap_get(
                &od->nbs->ports[i]->dhcpv4_options->options, "server_mac");
            const char *lease_time = smap_get(
                &od->nbs->ports[i]->dhcpv4_options->options, "lease_time");
            const char *router = smap_get(
                &od->nbs->ports[i]->dhcpv4_options->options, "router");
            if (server_id && server_mac && lease_time && router) {
                struct ds match = DS_EMPTY_INITIALIZER;
                const char *actions =
                    has_stateful ? "ct_commit; next;" : "next;";
                ds_put_format(&match, "outport == \"%s\" && eth.src == %s "
                              "&& ip4.src == %s && udp && udp.src == 67 "
                              "&& udp.dst == 68", od->nbs->ports[i]->name,
                              server_mac, server_id);
                ovn_lflow_add(
                    lflows, od, S_SWITCH_OUT_ACL, 34000, ds_cstr(&match),
                    actions);
                ds_destroy(&match);
            }
        }

        if (od->nbs->ports[i]->dhcpv6_options) {
            const char *server_mac = smap_get(
                &od->nbs->ports[i]->dhcpv6_options->options, "server_id");
            struct eth_addr ea;
            if (server_mac && eth_addr_from_string(server_mac, &ea)) {
                /* Get the link local IP of the DHCPv6 server from the
                 * server MAC. */
                struct in6_addr lla;
                in6_generate_lla(ea, &lla);

                char server_ip[INET6_ADDRSTRLEN + 1];
                ipv6_string_mapped(server_ip, &lla);

                struct ds match = DS_EMPTY_INITIALIZER;
                const char *actions = has_stateful ? "ct_commit; next;" :
                    "next;";
                ds_put_format(&match, "outport == \"%s\" && eth.src == %s "
                              "&& ip6.src == %s && udp && udp.src == 547 "
                              "&& udp.dst == 546", od->nbs->ports[i]->name,
                              server_mac, server_ip);
                ovn_lflow_add(
                    lflows, od, S_SWITCH_OUT_ACL, 34000, ds_cstr(&match),
                    actions);
                ds_destroy(&match);
            }
        }
    }
}


/*
   * Build the rules to insert service chains
   */
  static void
  install_port_chain(struct ovn_datapath *od, struct hmap *lflows, struct hmap *ports)
  {
    /* For each port-cahin add ingress flow rules, if bi-directional add
     *  egress flow rules. The rules are given a higher priority than 
     *  the default base rules.
     * 
     * The first rule for both ingress and egress has higher priority than the second
     *   to ensure that the service is always inserted first.
     *
     * The ingress rules are as follows:
     *     If the flow classifier matches send to the input port of the first port pair.
     *     If the output port is in the port chain send to the next input port of next port pair (repeat)
     *     If the output port is the last in the port-chain send to logical destination port
     *
     * The egress rules are as follows:
     *     If the src port is the logical-destination port send to the first input port of the first port pair.
     *     If the output port is in the port chain send to the next input port of next port pair (repeat)
     *     If the output port is the last in the chain send to the final destination
     *
     * TODO Items
     *     * IPV6 support
     *     * Load balancing support
     *     * ACL Table integration
     *     * Support all flow-classifier parameters
     *     * bidirectional parameter support
     *     * Support modes of VNF (BitW, L2, L3)
     *     * Remove port-security on VNF Ports (if set by Openstack)
     */

    /*
     * Assume always bi-directional until parameter is available in SFC
     */
    bool bidirectional = true;

    uint16_t ingress_inner_priority = 150;
    uint16_t ingress_outer_priority = 100;
    uint16_t egress_inner_priority = 150;
    uint16_t egress_outer_priority = 125;

    const struct nbrec_logical_flow_classifier *fc;
    
    char *fc_match = NULL;
    char *pc_action = NULL;


    struct ovn_port *dst_port = NULL;
    struct ovn_port *src_port = NULL;

    struct ovn_port **input_port_array = NULL;
    struct ovn_port **output_port_array = NULL;

    struct nbrec_logical_port_chain *lpc;
    struct nbrec_logical_port_pair_group *lppg;
    struct nbrec_logical_port_pair *lpp;

    VLOG_INFO("beginning port-chain insertion\n");
 
    /* Ingress table 6: default to passing through to the next table
     * (priority 0) 
     */
    ovn_lflow_add(lflows, od, S_SWITCH_IN_CHAIN, 0, "1", "next;"); 
    if (od->nbs->port_chains) {
      VLOG_INFO("Iterating through %u port-chains \n", (unsigned int)od->nbs->n_port_chains);
      /*
       * Iterate through all the port-chains defined for this datapath.
       */
      for (size_t i = 0; i < od->nbs->n_port_chains; i++) {
	lpc = od->nbs->port_chains[i];
	/*
	 * Allocate space for port-pairs
	 */
	// TODO free malloc memory
	VLOG_INFO("Iterating through %u port-pair-groups for %s\n", (unsigned int)lpc->n_port_pair_groups, lpc->name);
	input_port_array = xmalloc(sizeof *src_port * lpc->n_port_pair_groups + 1);
	output_port_array = xmalloc(sizeof *dst_port * (lpc->n_port_pair_groups + 1));
	VLOG_INFO("Allocating port array\n");
	/*
	 * For each port-pair-group in a port chain pull out the port-pairs
	 */
	for (size_t j = 0; j < lpc->n_port_pair_groups; j++){
	  lppg = lpc->port_pair_groups[j];
	  VLOG_INFO("Iterating through %u port-pair-group %s\n", (unsigned int)j, lppg->name);
	  /* 
	   * Todo: Need to add load balancing logic when LB becomes available.
	   *       Until LB is available just take the first PP in the PPG.
	   */
	  if (lppg->n_port_pairs > 1){
	    VLOG_INFO("Error: Currently cannot have more than one port-pair %u\n", \
		      (unsigned int)lppg->n_port_pairs);
	  } else {
	    for (size_t k = 0; k < lppg->n_port_pairs; k++){
	      lpp = lppg->port_pairs[k];
	      input_port_array[j] = ovn_port_find(ports,lpp->inport->name);
	      VLOG_INFO("In port for port-pair-group %s : %s\n",lppg->name,lpp->inport->name);
	      output_port_array[j] =  ovn_port_find(ports,lpp->outport->name);
	      VLOG_INFO("Out port for port-pair-group %s : %s\n", lppg->name,lpp->outport->name);
	    } 
	  }
	}

	/*
	 * Get the flow classifier and build the match
	 */
	if (lpc->flow_classifier){
	  fc = lpc->flow_classifier;
	  VLOG_INFO("Flow Classifier %s\n",fc->name); 
	  /*
	   * Get all flow_classifier parameters in OVN format and
	   * build match statement
	   */
	  if (fc->logical_source_port){
	    src_port =  ovn_port_find(ports,fc->logical_source_port->name);
	    VLOG_INFO("Flow Classifier source port: %s\n",fc->logical_source_port->name);
	  } else {
	    /* Should never get here */
	    VLOG_INFO("Flow Classifier %s logical source port not set/n",fc->name); 
	  }
	  if (fc->logical_destination_port){
	    VLOG_INFO("Logical dest port %p\n",fc->logical_destination_port);	    
	    dst_port =  ovn_port_find(ports,fc->logical_destination_port->name);
	  }
	  VLOG_INFO("Setting src port in location %u\n",lpc->n_port_pair_groups);
	  input_port_array[lpc->n_port_pair_groups] = src_port;
	  output_port_array[lpc->n_port_pair_groups] = src_port;
	  /*
	   * TODO - add all the flow-classification logic
	   *
	   if (!strcmp(fc->ethertype, "")){
	   fc_ethertype = fc->ethertype;
	   }
	   if (!strcmp(fc->protocol, "")){
	   fc_protocol = fc->protocol;
	   } 
	   fc_src_port_range_min =
	   fc src_port_range_max = 
	   fc_dst_port_range_min = 
	   fc_dst_port_range_max =
	   fc_src_ip_prefix = 
	   fc_dst_ip_prefix =
	  */
   
	  /*
	   * Match src_logical_port mac and src_logical_port mac
	   */
	  struct eth_addr src_logical_port_ea;
	  ovs_be32 src_logical_port_ip;
          VLOG_INFO("Scaning src_port\n");
	  ovs_scan(src_port->nbsp->addresses[0],  ETH_ADDR_SCAN_FMT" "IP_SCAN_FMT,
		   ETH_ADDR_SCAN_ARGS(src_logical_port_ea), IP_SCAN_ARGS(&src_logical_port_ip)); 
	  VLOG_INFO("Scanned src_port\n");
	  /*
	   * Insert the lowest priorty rule dest is src-logical-port
	   */ 
	  fc_match =  xasprintf("ip4.dst == "IP_FMT,IP_ARGS(src_logical_port_ip));
	  pc_action = xasprintf("outport = %s;"" output;",output_port_array[0]->json_key);
	  VLOG_INFO("Port chain action %s\n",pc_action);
	  ovn_lflow_add(lflows, od, S_SWITCH_IN_CHAIN, ingress_outer_priority,
			fc_match, pc_action);
	  free(fc_match);
	  free(pc_action);
	  /* 
	   * Steer traffic through the port-chain
	   */
	  for (size_t j = 0; j < lpc->n_port_pair_groups; j++){ 
	    /*
	     * From flow classifier get the logical source port
	     * app_port: Port of server that is having service inserted
	     */
	    fc_match = xasprintf("ip4.dst == "IP_FMT" && inport == %s",		\
				 IP_ARGS(src_logical_port_ip),input_port_array[j]->json_key);
	    pc_action = xasprintf("outport = %s;"" output;",output_port_array[j+1]->json_key);
	    VLOG_INFO("Port chain action %s\n",pc_action);
	    ovn_lflow_add(lflows, od, S_SWITCH_IN_CHAIN, ingress_inner_priority,
			  fc_match, pc_action);
	    free(fc_match);
	    free(pc_action);
	  }
	  /*
	   * Add egress flow rules only if bi-direction port-chains
	   */
	  if (bidirectional == true) {
	    VLOG_INFO("Egress rule 1\n");
	    /* 
	     * Steer traffic through the port-chain in reverse direction
	     */
	    for (size_t j = 0; j < lpc->n_port_pair_groups; j++) { 
	      fc_match = xasprintf("ip4.src == "IP_FMT" && inport == %s",	\
				   IP_ARGS(src_logical_port_ip),output_port_array[lpc->n_port_pair_groups-j]->json_key);
	      pc_action = xasprintf("outport = %s;"" output;",input_port_array[lpc->n_port_pair_groups-1-j]->json_key);
  
	      VLOG_INFO("Egress Rule 1: fc match %s\n",fc_match);
	      VLOG_INFO("Egress Rule 1: pc action %s\n",pc_action);
	      ovn_lflow_add(lflows, od, S_SWITCH_IN_CHAIN, egress_inner_priority,
			    fc_match, pc_action);
	      free(fc_match);
	      free(pc_action);
	    }
	    /*
	     * Add dest port to all rules - this works for same subnet
	     * Need to figure out how to do it across L3
	     */
	    struct ovn_port *op;
	    HMAP_FOR_EACH (op, key_node, ports) {
	      if (!op->nbsp) {
		continue;
	      }
	      VLOG_INFO("Looping over ports\n");
	      /* Only add ports that are have services attached */
	      if (od == op->od) {
		/* TODO Fixing cases when multiple addresses */
		struct eth_addr def_ea;
		ovs_be32 def_ip;            
		struct ds service_match, service_actions;
		VLOG_INFO("Looping over port %s\n", op->nbsp->name);
		/* Only add ports that have IP addresses */
		if (ovs_scan(op->nbsp->addresses[0],  ETH_ADDR_SCAN_FMT" "IP_SCAN_FMT,
			     ETH_ADDR_SCAN_ARGS(def_ea), IP_SCAN_ARGS(&def_ip))) {
		  VLOG_INFO("Addresses for port: %s\n",op->nbsp->addresses[0]);
		  ds_init(&service_match);
		  ds_put_format(&service_match, "inport == %s && ip4.dst == "IP_FMT, \
				output_port_array[0]->json_key,IP_ARGS(def_ip));
		  ds_init(&service_actions);
		  ds_put_format(&service_actions, "outport = %s; output;", op->json_key);
		  VLOG_INFO("Match String: %s\n",ds_cstr(&service_match));
		  VLOG_INFO("Action String: %s\n",ds_cstr(&service_actions));
		  ovn_lflow_add(lflows, od, S_SWITCH_IN_CHAIN, egress_outer_priority, \
				ds_cstr(&service_match), ds_cstr(&service_actions));
		  ds_destroy(&service_actions);
		  ds_destroy(&service_match);
		  VLOG_INFO("Completed output match");   
		}
	      }
	    }
	  }
	}
      }
    }
  }
static void
build_lb(struct ovn_datapath *od, struct hmap *lflows)
{
    /* Ingress and Egress LB Table (Priority 0): Packets are allowed by
     * default.  */
    ovn_lflow_add(lflows, od, S_SWITCH_IN_LB, 0, "1", "next;");
    ovn_lflow_add(lflows, od, S_SWITCH_OUT_LB, 0, "1", "next;");

    if (od->nbs->load_balancer) {
        /* Ingress and Egress LB Table (Priority 65535).
         *
         * Send established traffic through conntrack for just NAT. */
        ovn_lflow_add(lflows, od, S_SWITCH_IN_LB, UINT16_MAX,
                      "ct.est && !ct.rel && !ct.new && !ct.inv",
                      REGBIT_CONNTRACK_NAT" = 1; next;");
        ovn_lflow_add(lflows, od, S_SWITCH_OUT_LB, UINT16_MAX,
                      "ct.est && !ct.rel && !ct.new && !ct.inv",
                      REGBIT_CONNTRACK_NAT" = 1; next;");
    }
}

static void
build_stateful(struct ovn_datapath *od, struct hmap *lflows)
{
    /* Ingress and Egress stateful Table (Priority 0): Packets are
     * allowed by default. */
    ovn_lflow_add(lflows, od, S_SWITCH_IN_STATEFUL, 0, "1", "next;");
    ovn_lflow_add(lflows, od, S_SWITCH_OUT_STATEFUL, 0, "1", "next;");

    /* If REGBIT_CONNTRACK_COMMIT is set as 1, then the packets should be
     * committed to conntrack. We always set ct_label.blocked to 0 here as
     * any packet that makes it this far is part of a connection we
     * want to allow to continue. */
    ovn_lflow_add(lflows, od, S_SWITCH_IN_STATEFUL, 100,
                  REGBIT_CONNTRACK_COMMIT" == 1", "ct_commit(ct_label=0/1); next;");
    ovn_lflow_add(lflows, od, S_SWITCH_OUT_STATEFUL, 100,
                  REGBIT_CONNTRACK_COMMIT" == 1", "ct_commit(ct_label=0/1); next;");

    /* If REGBIT_CONNTRACK_NAT is set as 1, then packets should just be sent
     * through nat (without committing).
     *
     * REGBIT_CONNTRACK_COMMIT is set for new connections and
     * REGBIT_CONNTRACK_NAT is set for established connections. So they
     * don't overlap.
     */
    ovn_lflow_add(lflows, od, S_SWITCH_IN_STATEFUL, 100,
                  REGBIT_CONNTRACK_NAT" == 1", "ct_lb;");
    ovn_lflow_add(lflows, od, S_SWITCH_OUT_STATEFUL, 100,
                  REGBIT_CONNTRACK_NAT" == 1", "ct_lb;");

    /* Load balancing rules for new connections get committed to conntrack
     * table.  So even if REGBIT_CONNTRACK_COMMIT is set in a previous table
     * a higher priority rule for load balancing below also commits the
     * connection, so it is okay if we do not hit the above match on
     * REGBIT_CONNTRACK_COMMIT. */
    for (int i = 0; i < od->nbs->n_load_balancer; i++) {
        struct nbrec_load_balancer *lb = od->nbs->load_balancer[i];
        struct smap *vips = &lb->vips;
        struct smap_node *node;

        SMAP_FOR_EACH (node, vips) {
            uint16_t port = 0;

            /* node->key contains IP:port or just IP. */
            char *ip_address = NULL;
            ip_address_and_port_from_lb_key(node->key, &ip_address, &port);
            if (!ip_address) {
                continue;
            }

            /* New connections in Ingress table. */
            char *action = xasprintf("ct_lb(%s);", node->value);
            struct ds match = DS_EMPTY_INITIALIZER;
            ds_put_format(&match, "ct.new && ip && ip4.dst == %s", ip_address);
            if (port) {
                if (lb->protocol && !strcmp(lb->protocol, "udp")) {
                    ds_put_format(&match, " && udp && udp.dst == %d", port);
                } else {
                    ds_put_format(&match, " && tcp && tcp.dst == %d", port);
                }
                ovn_lflow_add(lflows, od, S_SWITCH_IN_STATEFUL,
                              120, ds_cstr(&match), action);
            } else {
                ovn_lflow_add(lflows, od, S_SWITCH_IN_STATEFUL,
                              110, ds_cstr(&match), action);
            }

            free(ip_address);
            ds_destroy(&match);
            free(action);
       }
    }
}

static void
build_lswitch_flows(struct hmap *datapaths, struct hmap *ports,
                    struct hmap *lflows, struct hmap *mcgroups)
{
    /* This flow table structure is documented in ovn-northd(8), so please
     * update ovn-northd.8.xml if you change anything. */

    struct ds match = DS_EMPTY_INITIALIZER;
    struct ds actions = DS_EMPTY_INITIALIZER;

    /* Build pre-ACL and ACL tables for both ingress and egress.
     * Ingress tables 3 and 4.  Egress tables 0 and 1. */
    struct ovn_datapath *od;
    HMAP_FOR_EACH (od, key_node, datapaths) {
<<<<<<< HEAD
      if (!od->nbs) {
	continue;
      }
        build_pre_acls(od, lflows, ports);
=======
        if (!od->nbs) {
            continue;
        }

        build_pre_acls(od, lflows);
>>>>>>> c0fa821f
        build_pre_lb(od, lflows);
        build_pre_stateful(od, lflows);
        build_acls(od, lflows);
        build_lb(od, lflows);
        build_stateful(od, lflows);
    }

    /* Logical switch ingress table 0: Admission control framework (priority
     * 100). */
    HMAP_FOR_EACH (od, key_node, datapaths) {
      if (!od->nbs) {
	continue;
      }

      /* Logical VLANs not supported. */
      ovn_lflow_add(lflows, od, S_SWITCH_IN_PORT_SEC_L2, 100, "vlan.present",
		    "drop;");

      /* Broadcast/multicast source address is invalid. */
      ovn_lflow_add(lflows, od, S_SWITCH_IN_PORT_SEC_L2, 100, "eth.src[40]",
		    "drop;");

      /* Port security flows have priority 50 (see below) and will continue
       * to the next table if packet source is acceptable. */
    }

    /* Logical switch ingress table 0: Ingress port security - L2
     *  (priority 50).
     *  Ingress table 1: Ingress port security - IP (priority 90 and 80)
     *  Ingress table 2: Ingress port security - ND (priority 90 and 80)
     */
    struct ovn_port *op;
    HMAP_FOR_EACH (op, key_node, ports) {
        if (!op->nbsp) {
            continue;
        }

        if (!lsp_is_enabled(op->nbsp)) {
            /* Drop packets from disabled logical ports (since logical flow
             * tables are default-drop). */
            continue;
        }

        ds_clear(&match);
        ds_put_format(&match, "inport == %s", op->json_key);
        build_port_security_l2("eth.src", op->ps_addrs, op->n_ps_addrs,
                               &match);
        ovn_lflow_add(lflows, op->od, S_SWITCH_IN_PORT_SEC_L2, 50,
                      ds_cstr(&match), "next;");

        if (op->nbsp->n_port_security) {
            build_port_security_ip(P_IN, op, lflows);
            build_port_security_nd(op, lflows);
        }
    }

    /* Ingress table 1 and 2: Port security - IP and ND, by default goto next.
     * (priority 0)*/
    HMAP_FOR_EACH (od, key_node, datapaths) {
      if (!od->nbs) {
	continue;
      }

      ovn_lflow_add(lflows, od, S_SWITCH_IN_PORT_SEC_ND, 0, "1", "next;");
      ovn_lflow_add(lflows, od, S_SWITCH_IN_PORT_SEC_IP, 0, "1", "next;");
    }

    /* Ingress table 9: ARP/ND responder, skip requests coming from localnet
     * ports. (priority 100). */
    HMAP_FOR_EACH (op, key_node, ports) {
        if (!op->nbsp) {
            continue;
        }

        if (!strcmp(op->nbsp->type, "localnet")) {
            ds_clear(&match);
            ds_put_format(&match, "inport == %s", op->json_key);
            ovn_lflow_add(lflows, op->od, S_SWITCH_IN_ARP_ND_RSP, 100,
                          ds_cstr(&match), "next;");
        }
    }

    /* Ingress table 9: ARP/ND responder, reply for known IPs.
     * (priority 50). */
    HMAP_FOR_EACH (op, key_node, ports) {
        if (!op->nbsp) {
            continue;
        }

        /*
         * Add ARP/ND reply flows if either the
         *  - port is up or
         *  - port type is router
         */
        if (!lsp_is_up(op->nbsp) && strcmp(op->nbsp->type, "router")) {
            continue;
        }

        for (size_t i = 0; i < op->n_lsp_addrs; i++) {
            for (size_t j = 0; j < op->lsp_addrs[i].n_ipv4_addrs; j++) {
                ds_clear(&match);
                ds_put_format(&match, "arp.tpa == %s && arp.op == 1",
                              op->lsp_addrs[i].ipv4_addrs[j].addr_s);
                ds_clear(&actions);
                ds_put_format(&actions,
                    "eth.dst = eth.src; "
                    "eth.src = %s; "
                    "arp.op = 2; /* ARP reply */ "
                    "arp.tha = arp.sha; "
                    "arp.sha = %s; "
                    "arp.tpa = arp.spa; "
                    "arp.spa = %s; "
                    "outport = inport; "
                    "flags.loopback = 1; "
                    "output;",
                    op->lsp_addrs[i].ea_s, op->lsp_addrs[i].ea_s,
                    op->lsp_addrs[i].ipv4_addrs[j].addr_s);
                ovn_lflow_add(lflows, op->od, S_SWITCH_IN_ARP_ND_RSP, 50,
                              ds_cstr(&match), ds_cstr(&actions));
            }

            /* For ND solicitations, we need to listen for both the
             * unicast IPv6 address and its all-nodes multicast address,
             * but always respond with the unicast IPv6 address. */
            for (size_t j = 0; j < op->lsp_addrs[i].n_ipv6_addrs; j++) {
                ds_clear(&match);
                ds_put_format(&match,
                        "nd_ns && ip6.dst == {%s, %s} && nd.target == %s",
                        op->lsp_addrs[i].ipv6_addrs[j].addr_s,
                        op->lsp_addrs[i].ipv6_addrs[j].sn_addr_s,
                        op->lsp_addrs[i].ipv6_addrs[j].addr_s);

                ds_clear(&actions);
                ds_put_format(&actions,
                        "nd_na { "
                        "eth.src = %s; "
                        "ip6.src = %s; "
                        "nd.target = %s; "
                        "nd.tll = %s; "
                        "outport = inport; "
                        "flags.loopback = 1; "
                        "output; "
                        "};",
                        op->lsp_addrs[i].ea_s,
                        op->lsp_addrs[i].ipv6_addrs[j].addr_s,
                        op->lsp_addrs[i].ipv6_addrs[j].addr_s,
                        op->lsp_addrs[i].ea_s);
                ovn_lflow_add(lflows, op->od, S_SWITCH_IN_ARP_ND_RSP, 50,
                              ds_cstr(&match), ds_cstr(&actions));
            }
        }
    }

    /* Ingress table 9: ARP/ND responder, by default goto next.
     * (priority 0)*/
    HMAP_FOR_EACH (od, key_node, datapaths) {
      if (!od->nbs) {
	continue;
      }

      ovn_lflow_add(lflows, od, S_SWITCH_IN_ARP_ND_RSP, 0, "1", "next;");
    }


    /* Logical switch ingress table 10 and 11: DHCP options and response
         * priority 100 flows. */
    HMAP_FOR_EACH (op, key_node, ports) {
        if (!op->nbsp) {
           continue;
        }

        if (!lsp_is_enabled(op->nbsp) || !strcmp(op->nbsp->type, "router")) {
            /* Don't add the DHCP flows if the port is not enabled or if the
             * port is a router port. */
            continue;
        }

        if (!op->nbsp->dhcpv4_options && !op->nbsp->dhcpv6_options) {
            /* CMS has disabled both native DHCPv4 and DHCPv6 for this lport.
             */
            continue;
        }

        for (size_t i = 0; i < op->n_lsp_addrs; i++) {
            for (size_t j = 0; j < op->lsp_addrs[i].n_ipv4_addrs; j++) {
                struct ds options_action = DS_EMPTY_INITIALIZER;
                struct ds response_action = DS_EMPTY_INITIALIZER;
                if (build_dhcpv4_action(
                        op, op->lsp_addrs[i].ipv4_addrs[j].addr,
                        &options_action, &response_action)) {
                    struct ds match = DS_EMPTY_INITIALIZER;
                    ds_put_format(
                        &match, "inport == %s && eth.src == %s && "
                        "ip4.src == 0.0.0.0 && ip4.dst == 255.255.255.255 && "
                        "udp.src == 68 && udp.dst == 67", op->json_key,
                        op->lsp_addrs[i].ea_s);

                    ovn_lflow_add(lflows, op->od, S_SWITCH_IN_DHCP_OPTIONS,
                                  100, ds_cstr(&match),
                                  ds_cstr(&options_action));
                    /* If REGBIT_DHCP_OPTS_RESULT is set, it means the
                     * put_dhcp_opts action  is successful */
                    ds_put_cstr(&match, " && "REGBIT_DHCP_OPTS_RESULT);
                    ovn_lflow_add(lflows, op->od, S_SWITCH_IN_DHCP_RESPONSE,
                                  100, ds_cstr(&match),
                                  ds_cstr(&response_action));
                    ds_destroy(&match);
                    ds_destroy(&options_action);
                    ds_destroy(&response_action);
                    break;
                }
            }

            for (size_t j = 0; j < op->lsp_addrs[i].n_ipv6_addrs; j++) {
                struct ds options_action = DS_EMPTY_INITIALIZER;
                struct ds response_action = DS_EMPTY_INITIALIZER;
                if (build_dhcpv6_action(
                        op, &op->lsp_addrs[i].ipv6_addrs[j].addr,
                        &options_action, &response_action)) {
                    struct ds match = DS_EMPTY_INITIALIZER;
                    ds_put_format(
                        &match, "inport == %s && eth.src == %s"
                        " && ip6.dst == ff02::1:2 && udp.src == 546 &&"
                        " udp.dst == 547", op->json_key,
                        op->lsp_addrs[i].ea_s);

                    ovn_lflow_add(lflows, op->od, S_SWITCH_IN_DHCP_OPTIONS, 100,
                                  ds_cstr(&match), ds_cstr(&options_action));

                    /* If REGBIT_DHCP_OPTS_RESULT is set to 1, it means the
                     * put_dhcpv6_opts action is successful */
                    ds_put_cstr(&match, " && "REGBIT_DHCP_OPTS_RESULT);
                    ovn_lflow_add(lflows, op->od, S_SWITCH_IN_DHCP_RESPONSE, 100,
                                  ds_cstr(&match), ds_cstr(&response_action));
                    ds_destroy(&match);
                    ds_destroy(&options_action);
                    ds_destroy(&response_action);
                    break;
                }
            }
        }
    }

    /* Ingress table 10 and 11: DHCP options and response, by default goto next.
     * (priority 0). */

    HMAP_FOR_EACH (od, key_node, datapaths) {
        if (!od->nbs) {
            continue;
        }

        ovn_lflow_add(lflows, od, S_SWITCH_IN_DHCP_OPTIONS, 0, "1", "next;");
        ovn_lflow_add(lflows, od, S_SWITCH_IN_DHCP_RESPONSE, 0, "1", "next;");
    }
 /* Ingress table 12: Add override rules for service insertion
     *  If a service is defined send traffic destined for an application
     *  to the service first (both for ingress and egress)
     */
    VLOG_INFO("just before service chaining\n");
    HMAP_FOR_EACH(od, key_node, datapaths) {
      if (!od->nbs) {
	continue;
      }
      install_port_chain(od, lflows, ports);   
    }
    VLOG_INFO("Service Chaining complete\n");

    /* Ingress table 12: Destination lookup, broadcast and multicast handling
     * (priority 100). */
    HMAP_FOR_EACH (op, key_node, ports) {
        if (!op->nbsp) {
            continue;
        }

        if (lsp_is_enabled(op->nbsp)) {
            ovn_multicast_add(mcgroups, &mc_flood, op);
        }
    }
    HMAP_FOR_EACH (od, key_node, datapaths) {
      if (!od->nbs) {
	continue;
      }

      ovn_lflow_add(lflows, od, S_SWITCH_IN_L2_LKUP, 100, "eth.mcast",
		    "outport = \""MC_FLOOD"\"; output;");
    }

    /* Ingress table 12: Destination lookup, unicast handling (priority 50), */
    HMAP_FOR_EACH (op, key_node, ports) {
        if (!op->nbsp) {
            continue;
        }

        for (size_t i = 0; i < op->nbsp->n_addresses; i++) {
            struct eth_addr mac;

            if (eth_addr_from_string(op->nbsp->addresses[i], &mac)) {
                ds_clear(&match);
                ds_put_format(&match, "eth.dst == "ETH_ADDR_FMT,
                              ETH_ADDR_ARGS(mac));

                ds_clear(&actions);
                ds_put_format(&actions, "outport = %s; output;", op->json_key);
                ovn_lflow_add(lflows, op->od, S_SWITCH_IN_L2_LKUP, 50,
                              ds_cstr(&match), ds_cstr(&actions));
            } else if (!strcmp(op->nbsp->addresses[i], "unknown")) {
                if (lsp_is_enabled(op->nbsp)) {
                    ovn_multicast_add(mcgroups, &mc_unknown, op);
                    op->od->has_unknown = true;
                }
            } else if (!strcmp(op->nbsp->addresses[i], "dynamic")) {
                if (!op->nbsp->dynamic_addresses
                    || !eth_addr_from_string(op->nbsp->dynamic_addresses,
                                            &mac)) {
                    continue;
                }
                ds_clear(&match);
                ds_put_format(&match, "eth.dst == "ETH_ADDR_FMT,
                              ETH_ADDR_ARGS(mac));

                ds_clear(&actions);
                ds_put_format(&actions, "outport = %s; output;", op->json_key);
                ovn_lflow_add(lflows, op->od, S_SWITCH_IN_L2_LKUP, 50,
                              ds_cstr(&match), ds_cstr(&actions));
            } else {
                static struct vlog_rate_limit rl = VLOG_RATE_LIMIT_INIT(1, 1);

                VLOG_INFO_RL(&rl,
                             "%s: invalid syntax '%s' in addresses column",
                             op->nbsp->name, op->nbsp->addresses[i]);
            }
        }
    }

    /* Ingress table 12: Destination lookup for unknown MACs (priority 0). */
    HMAP_FOR_EACH (od, key_node, datapaths) {
      if (!od->nbs) {
	continue;
      }

      if (od->has_unknown) {
	ovn_lflow_add(lflows, od, S_SWITCH_IN_L2_LKUP, 0, "1",
		      "outport = \""MC_UNKNOWN"\"; output;");
      }
    }

    /* Egress tables 6: Egress port security - IP (priority 0)
     * Egress table 7: Egress port security L2 - multicast/broadcast
     *                 (priority 100). */
    HMAP_FOR_EACH (od, key_node, datapaths) {
      if (!od->nbs) {
	continue;
      }

      ovn_lflow_add(lflows, od, S_SWITCH_OUT_PORT_SEC_IP, 0, "1", "next;");
      ovn_lflow_add(lflows, od, S_SWITCH_OUT_PORT_SEC_L2, 100, "eth.mcast",
		    "output;");
    }

    /* Egress table 6: Egress port security - IP (priorities 90 and 80)
     * if port security enabled.
     *
     * Egress table 7: Egress port security - L2 (priorities 50 and 150).
     *
     * Priority 50 rules implement port security for enabled logical port.
     *
     * Priority 150 rules drop packets to disabled logical ports, so that they
     * don't even receive multicast or broadcast packets. */
    HMAP_FOR_EACH (op, key_node, ports) {
        if (!op->nbsp) {
            continue;
        }

        ds_clear(&match);
        ds_put_format(&match, "outport == %s", op->json_key);
        if (lsp_is_enabled(op->nbsp)) {
            build_port_security_l2("eth.dst", op->ps_addrs, op->n_ps_addrs,
                                   &match);
            ovn_lflow_add(lflows, op->od, S_SWITCH_OUT_PORT_SEC_L2, 50,
                          ds_cstr(&match), "output;");
        } else {
            ovn_lflow_add(lflows, op->od, S_SWITCH_OUT_PORT_SEC_L2, 150,
                          ds_cstr(&match), "drop;");
        }

        if (op->nbsp->n_port_security) {
            build_port_security_ip(P_OUT, op, lflows);
        }
    }

    ds_destroy(&match);
    ds_destroy(&actions);
}

static bool
lrport_is_enabled(const struct nbrec_logical_router_port *lrport)
{
    return !lrport->enabled || *lrport->enabled;
  }


/* Returns a string of the IP address of the router port 'op' that
 * overlaps with 'ip_s".  If one is not found, returns NULL.
 *
 * The caller must not free the returned string. */
static const char *
find_lrp_member_ip(const struct ovn_port *op, const char *ip_s)
{
    bool is_ipv4 = strchr(ip_s, '.') ? true : false;

    if (is_ipv4) {
        ovs_be32 ip;

        if (!ip_parse(ip_s, &ip)) {
            static struct vlog_rate_limit rl = VLOG_RATE_LIMIT_INIT(5, 1);
            VLOG_WARN_RL(&rl, "bad ip address %s", ip_s);
            return NULL;
        }

        for (int i = 0; i < op->lrp_networks.n_ipv4_addrs; i++) {
            const struct ipv4_netaddr *na = &op->lrp_networks.ipv4_addrs[i];

            if (!((na->network ^ ip) & na->mask)) {
                /* There should be only 1 interface that matches the
                 * supplied IP.  Otherwise, it's a configuration error,
                 * because subnets of a router's interfaces should NOT
                 * overlap. */
                return na->addr_s;
            }
        }
    } else {
        struct in6_addr ip6;

        if (!ipv6_parse(ip_s, &ip6)) {
            static struct vlog_rate_limit rl = VLOG_RATE_LIMIT_INIT(5, 1);
            VLOG_WARN_RL(&rl, "bad ipv6 address %s", ip_s);
            return NULL;
        }

        for (int i = 0; i < op->lrp_networks.n_ipv6_addrs; i++) {
            const struct ipv6_netaddr *na = &op->lrp_networks.ipv6_addrs[i];
            struct in6_addr xor_addr = ipv6_addr_bitxor(&na->network, &ip6);
            struct in6_addr and_addr = ipv6_addr_bitand(&xor_addr, &na->mask);

            if (ipv6_is_zero(&and_addr)) {
                /* There should be only 1 interface that matches the
                 * supplied IP.  Otherwise, it's a configuration error,
                 * because subnets of a router's interfaces should NOT
                 * overlap. */
                return na->addr_s;
            }
        }
    }

    return NULL;
}

static void
add_route(struct hmap *lflows, const struct ovn_port *op,
          const char *lrp_addr_s, const char *network_s, int plen,
          const char *gateway)
{
    bool is_ipv4 = strchr(network_s, '.') ? true : false;
    struct ds match = DS_EMPTY_INITIALIZER;

    /* IPv6 link-local addresses must be scoped to the local router port. */
    if (!is_ipv4) {
        struct in6_addr network;
        ovs_assert(ipv6_parse(network_s, &network));
        if (in6_is_lla(&network)) {
            ds_put_format(&match, "inport == %s && ", op->json_key);
        }
    }
    ds_put_format(&match, "ip%s.dst == %s/%d", is_ipv4 ? "4" : "6",
                  network_s, plen);


    struct ds actions = DS_EMPTY_INITIALIZER;
    ds_put_format(&actions, "ip.ttl--; %sreg0 = ", is_ipv4 ? "" : "xx");

    if (gateway) {

        ds_put_cstr(&actions, gateway);

    } else {

        ds_put_format(&actions, "ip%s.dst", is_ipv4 ? "4" : "6");
    }

    ds_put_format(&actions, "; "
                  "%sreg1 = %s; "
                  "eth.src = %s; "
                  "outport = %s; "
                  "flags.loopback = 1; "
                  "next;",
                  is_ipv4 ? "" : "xx",
                  lrp_addr_s,
                  op->lrp_networks.ea_s,
                  op->json_key);

    /* The priority here is calculated to implement longest-prefix-match
     * routing. */
    ovn_lflow_add(lflows, op->od, S_ROUTER_IN_IP_ROUTING, plen,
                  ds_cstr(&match), ds_cstr(&actions));
    ds_destroy(&match);
    ds_destroy(&actions);
}

static void
build_static_route_flow(struct hmap *lflows, struct ovn_datapath *od,
                        struct hmap *ports,
                        const struct nbrec_logical_router_static_route *route)
{
    ovs_be32 nexthop;
    const char *lrp_addr_s;
    unsigned int plen;
    bool is_ipv4;


    /* Verify that the next hop is an IP address with an all-ones mask. */
    char *error = ip_parse_cidr(route->nexthop, &nexthop, &plen);
    if (!error) {
        if (plen != 32) {
            static struct vlog_rate_limit rl = VLOG_RATE_LIMIT_INIT(5, 1);
            VLOG_WARN_RL(&rl, "bad next hop mask %s", route->nexthop);
            return;
        }
        is_ipv4 = true;
    } else {
        free(error);

        struct in6_addr ip6;
        char *error = ipv6_parse_cidr(route->nexthop, &ip6, &plen);
        if (!error) {
            if (plen != 128) {
                static struct vlog_rate_limit rl = VLOG_RATE_LIMIT_INIT(5, 1);
                VLOG_WARN_RL(&rl, "bad next hop mask %s", route->nexthop);
                return;
            }
            is_ipv4 = false;
        } else {
            static struct vlog_rate_limit rl = VLOG_RATE_LIMIT_INIT(5, 1);
            VLOG_WARN_RL(&rl, "bad next hop ip address %s", route->nexthop);
            free(error);
            return;
        }

    }

    char *prefix_s;
    if (is_ipv4) {
        ovs_be32 prefix;
        /* Verify that ip prefix is a valid IPv4 address. */
        error = ip_parse_cidr(route->ip_prefix, &prefix, &plen);
        if (error) {
            static struct vlog_rate_limit rl = VLOG_RATE_LIMIT_INIT(5, 1);
            VLOG_WARN_RL(&rl, "bad 'ip_prefix' in static routes %s",
                         route->ip_prefix);
            free(error);
            return;
        }
        prefix_s = xasprintf(IP_FMT, IP_ARGS(prefix & be32_prefix_mask(plen)));
    } else {
        /* Verify that ip prefix is a valid IPv6 address. */
        struct in6_addr prefix;
        error = ipv6_parse_cidr(route->ip_prefix, &prefix, &plen);
        if (error) {
            static struct vlog_rate_limit rl = VLOG_RATE_LIMIT_INIT(5, 1);
            VLOG_WARN_RL(&rl, "bad 'ip_prefix' in static routes %s",
                         route->ip_prefix);
            free(error);
            return;
        }
        struct in6_addr mask = ipv6_create_mask(plen);
        struct in6_addr network = ipv6_addr_bitand(&prefix, &mask);
        prefix_s = xmalloc(INET6_ADDRSTRLEN);
        inet_ntop(AF_INET6, &network, prefix_s, INET6_ADDRSTRLEN);
    }

    /* Find the outgoing port. */
    struct ovn_port *out_port = NULL;
    if (route->output_port) {
        out_port = ovn_port_find(ports, route->output_port);
        if (!out_port) {
            static struct vlog_rate_limit rl = VLOG_RATE_LIMIT_INIT(5, 1);
            VLOG_WARN_RL(&rl, "Bad out port %s for static route %s",
                         route->output_port, route->ip_prefix);
            goto free_prefix_s;
        }
        lrp_addr_s = find_lrp_member_ip(out_port, route->nexthop);
    } else {
        /* output_port is not specified, find the
         * router port matching the next hop. */
        int i;
        for (i = 0; i < od->nbr->n_ports; i++) {
            struct nbrec_logical_router_port *lrp = od->nbr->ports[i];
            out_port = ovn_port_find(ports, lrp->name);
            if (!out_port) {
                /* This should not happen. */
                continue;
            }

            lrp_addr_s = find_lrp_member_ip(out_port, route->nexthop);
            if (lrp_addr_s) {
                break;
            }
        }
    }

     if (!lrp_addr_s) {
        /* There is no matched out port. */
        static struct vlog_rate_limit rl = VLOG_RATE_LIMIT_INIT(5, 1);
        VLOG_WARN_RL(&rl, "No path for static route %s; next hop %s",
                     route->ip_prefix, route->nexthop);
        goto free_prefix_s;
    }

    add_route(lflows, out_port, lrp_addr_s, prefix_s, plen, route->nexthop);

free_prefix_s:
    free(prefix_s);
}

static void
op_put_v4_networks(struct ds *ds, const struct ovn_port *op, bool add_bcast)
{
    if (!add_bcast && op->lrp_networks.n_ipv4_addrs == 1) {
        ds_put_format(ds, "%s", op->lrp_networks.ipv4_addrs[0].addr_s);
        return;
    }

    ds_put_cstr(ds, "{");
    for (int i = 0; i < op->lrp_networks.n_ipv4_addrs; i++) {
        ds_put_format(ds, "%s, ", op->lrp_networks.ipv4_addrs[i].addr_s);
        if (add_bcast) {
            ds_put_format(ds, "%s, ", op->lrp_networks.ipv4_addrs[i].bcast_s);
        }
    }
    ds_chomp(ds, ' ');
    ds_chomp(ds, ',');
    ds_put_cstr(ds, "}");
}


static void
op_put_v6_networks(struct ds *ds, const struct ovn_port *op)
{
    if (op->lrp_networks.n_ipv6_addrs == 1) {
        ds_put_format(ds, "%s", op->lrp_networks.ipv6_addrs[0].addr_s);
        return;
    }

    ds_put_cstr(ds, "{");
    for (int i = 0; i < op->lrp_networks.n_ipv6_addrs; i++) {
        ds_put_format(ds, "%s, ", op->lrp_networks.ipv6_addrs[i].addr_s);
    }
    ds_chomp(ds, ' ');
    ds_chomp(ds, ',');
    ds_put_cstr(ds, "}");
}

static void
build_lrouter_flows(struct hmap *datapaths, struct hmap *ports,
                    struct hmap *lflows)
{
    /* This flow table structure is documented in ovn-northd(8), so please
     * update ovn-northd.8.xml if you change anything. */

    struct ds match = DS_EMPTY_INITIALIZER;
    struct ds actions = DS_EMPTY_INITIALIZER;

    /* Logical router ingress table 0: Admission control framework. */
    struct ovn_datapath *od;
    HMAP_FOR_EACH (od, key_node, datapaths) {
      if (!od->nbr) {
	continue;
      }

      /* Logical VLANs not supported.
       * Broadcast/multicast source address is invalid. */
      ovn_lflow_add(lflows, od, S_ROUTER_IN_ADMISSION, 100,
		    "vlan.present || eth.src[40]", "drop;");
    }

    /* Logical router ingress table 0: match (priority 50). */
    struct ovn_port *op;
    HMAP_FOR_EACH (op, key_node, ports) {
        if (!op->nbrp) {
            continue;
        }

        if (!lrport_is_enabled(op->nbrp)) {
            /* Drop packets from disabled logical ports (since logical flow
             * tables are default-drop). */
            continue;
        }

        ds_clear(&match);
        ds_put_format(&match, "(eth.mcast || eth.dst == %s) && inport == %s",
                      op->lrp_networks.ea_s, op->json_key);
        ovn_lflow_add(lflows, op->od, S_ROUTER_IN_ADMISSION, 50,
                      ds_cstr(&match), "next;");
    }

    /* Logical router ingress table 1: IP Input. */
    HMAP_FOR_EACH (od, key_node, datapaths) {
        if (!od->nbr) {
            continue;
        }

        /* L3 admission control: drop multicast and broadcast source, localhost
         * source or destination, and zero network source or destination
         * (priority 100). */
        ovn_lflow_add(lflows, od, S_ROUTER_IN_IP_INPUT, 100,
                      "ip4.mcast || "
                      "ip4.src == 255.255.255.255 || "
                      "ip4.src == 127.0.0.0/8 || "
                      "ip4.dst == 127.0.0.0/8 || "
                      "ip4.src == 0.0.0.0/8 || "
                      "ip4.dst == 0.0.0.0/8",
                      "drop;");

        /* ARP reply handling.  Use ARP replies to populate the logical
         * router's ARP table. */
        ovn_lflow_add(lflows, od, S_ROUTER_IN_IP_INPUT, 90, "arp.op == 2",
                      "put_arp(inport, arp.spa, arp.sha);");

        /* Drop Ethernet local broadcast.  By definition this traffic should
         * not be forwarded.*/
        ovn_lflow_add(lflows, od, S_ROUTER_IN_IP_INPUT, 50,
                      "eth.bcast", "drop;");

        /* TTL discard.
         *
         * XXX Need to send ICMP time exceeded if !ip.later_frag. */
        ds_clear(&match);
        ds_put_cstr(&match, "ip4 && ip.ttl == {0, 1}");
        ovn_lflow_add(lflows, od, S_ROUTER_IN_IP_INPUT, 30,
                      ds_cstr(&match), "drop;");

        /* ND advertisement handling.  Use advertisements to populate
         * the logical router's ARP/ND table. */
        ovn_lflow_add(lflows, od, S_ROUTER_IN_IP_INPUT, 90, "nd_na",
                      "put_nd(inport, nd.target, nd.tll);");

        /* Lean from neighbor solicitations that were not directed at
         * us.  (A priority-90 flow will respond to requests to us and
         * learn the sender's mac address. */
        ovn_lflow_add(lflows, od, S_ROUTER_IN_IP_INPUT, 80, "nd_ns",
                      "put_nd(inport, ip6.src, nd.sll);");

        /* Pass other traffic not already handled to the next table for
         * routing. */
        ovn_lflow_add(lflows, od, S_ROUTER_IN_IP_INPUT, 0, "1", "next;");
    }

    /* Logical router ingress table 1: IP Input for IPv4. */
    HMAP_FOR_EACH (op, key_node, ports) {
        if (!op->nbrp) {
            continue;
        }


        if (op->lrp_networks.n_ipv4_addrs) {
            /* L3 admission control: drop packets that originate from an
             * IPv4 address owned by the router or a broadcast address
             * known to the router (priority 100). */
            ds_clear(&match);
            ds_put_cstr(&match, "ip4.src == ");
            op_put_v4_networks(&match, op, true);
            ovn_lflow_add(lflows, op->od, S_ROUTER_IN_IP_INPUT, 100,
                          ds_cstr(&match), "drop;");

            /* ICMP echo reply.  These flows reply to ICMP echo requests
             * received for the router's IP address. Since packets only
             * get here as part of the logical router datapath, the inport
             * (i.e. the incoming locally attached net) does not matter.
             * The ip.ttl also does not matter (RFC1812 section 4.2.2.9) */
            ds_clear(&match);
            ds_put_cstr(&match, "ip4.dst == ");
            op_put_v4_networks(&match, op, false);
            ds_put_cstr(&match, " && icmp4.type == 8 && icmp4.code == 0");

            ds_clear(&actions);
            ds_put_format(&actions,
                "ip4.dst <-> ip4.src; "
                "ip.ttl = 255; "
                "icmp4.type = 0; "
                "flags.loopback = 1; "
                "next; ");
            ovn_lflow_add(lflows, op->od, S_ROUTER_IN_IP_INPUT, 90,
                          ds_cstr(&match), ds_cstr(&actions));
        }

        /* ARP reply.  These flows reply to ARP requests for the router's own
         * IP address. */
        for (int i = 0; i < op->lrp_networks.n_ipv4_addrs; i++) {
            ds_clear(&match);
            ds_put_format(&match,
                          "inport == %s && arp.tpa == %s && arp.op == 1",
                          op->json_key, op->lrp_networks.ipv4_addrs[i].addr_s);

            ds_clear(&actions);
            ds_put_format(&actions,
                "eth.dst = eth.src; "
                "eth.src = %s; "
                "arp.op = 2; /* ARP reply */ "
                "arp.tha = arp.sha; "
                "arp.sha = %s; "
                "arp.tpa = arp.spa; "
                "arp.spa = %s; "
                "outport = %s; "
                "flags.loopback = 1; "
                "output;",
                op->lrp_networks.ea_s,
                op->lrp_networks.ea_s,
                op->lrp_networks.ipv4_addrs[i].addr_s,
                op->json_key);
            ovn_lflow_add(lflows, op->od, S_ROUTER_IN_IP_INPUT, 90,
                          ds_cstr(&match), ds_cstr(&actions));
        }

        /* A set to hold all load-balancer vips that need ARP responses. */
        struct sset all_ips = SSET_INITIALIZER(&all_ips);

        for (int i = 0; i < op->od->nbr->n_load_balancer; i++) {
            struct nbrec_load_balancer *lb = op->od->nbr->load_balancer[i];
            struct smap *vips = &lb->vips;
            struct smap_node *node;

            SMAP_FOR_EACH (node, vips) {
                /* node->key contains IP:port or just IP. */
                char *ip_address = NULL;
                uint16_t port;

                ip_address_and_port_from_lb_key(node->key, &ip_address, &port);
                if (!ip_address) {
                    continue;
                }

                if (!sset_contains(&all_ips, ip_address)) {
                    sset_add(&all_ips, ip_address);
                }

                free(ip_address);
            }
        }

        const char *ip_address;
        SSET_FOR_EACH(ip_address, &all_ips) {
            ovs_be32 ip;
            if (!ip_parse(ip_address, &ip) || !ip) {
                continue;
            }

            ds_clear(&match);
            ds_put_format(&match,
                          "inport == %s && arp.tpa == "IP_FMT" && arp.op == 1",
                          op->json_key, IP_ARGS(ip));

            ds_clear(&actions);
            ds_put_format(&actions,
                "eth.dst = eth.src; "
                "eth.src = %s; "
                "arp.op = 2; /* ARP reply */ "
                "arp.tha = arp.sha; "
                "arp.sha = %s; "
                "arp.tpa = arp.spa; "
                "arp.spa = "IP_FMT"; "
                "outport = %s; "
                "flags.loopback = 1; "
                "output;",
                op->lrp_networks.ea_s,
                op->lrp_networks.ea_s,
                IP_ARGS(ip),
                op->json_key);
            ovn_lflow_add(lflows, op->od, S_ROUTER_IN_IP_INPUT, 90,
                          ds_cstr(&match), ds_cstr(&actions));
        }

        sset_destroy(&all_ips);

        ovs_be32 *snat_ips = xmalloc(sizeof *snat_ips * op->od->nbr->n_nat);
        size_t n_snat_ips = 0;
        for (int i = 0; i < op->od->nbr->n_nat; i++) {
            const struct nbrec_nat *nat;

            nat = op->od->nbr->nat[i];

            ovs_be32 ip;
            if (!ip_parse(nat->external_ip, &ip) || !ip) {
                static struct vlog_rate_limit rl = VLOG_RATE_LIMIT_INIT(5, 1);
                VLOG_WARN_RL(&rl, "bad ip address %s in nat configuration "
                             "for router %s", nat->external_ip, op->key);
                continue;
            }

            if (!strcmp(nat->type, "snat")) {
                snat_ips[n_snat_ips++] = ip;
                continue;
            }

            /* ARP handling for external IP addresses.
             *
             * DNAT IP addresses are external IP addresses that need ARP
             * handling. */
            ds_clear(&match);
            ds_put_format(&match,
                          "inport == %s && arp.tpa == "IP_FMT" && arp.op == 1",
                          op->json_key, IP_ARGS(ip));

            ds_clear(&actions);
            ds_put_format(&actions,
                "eth.dst = eth.src; "
                "eth.src = %s; "
                "arp.op = 2; /* ARP reply */ "
                "arp.tha = arp.sha; "
                "arp.sha = %s; "
                "arp.tpa = arp.spa; "
                "arp.spa = "IP_FMT"; "
                "outport = %s; "
                "flags.loopback = 1; "
                "output;",
                op->lrp_networks.ea_s,
                op->lrp_networks.ea_s,
                IP_ARGS(ip),
                op->json_key);
            ovn_lflow_add(lflows, op->od, S_ROUTER_IN_IP_INPUT, 90,
                          ds_cstr(&match), ds_cstr(&actions));
        }

        ds_clear(&match);
        ds_put_cstr(&match, "ip4.dst == {");
        bool has_drop_ips = false;
        for (int i = 0; i < op->lrp_networks.n_ipv4_addrs; i++) {
            bool snat_ip_is_router_ip = false;
            for (int j = 0; j < n_snat_ips; j++) {
                /* Packets to SNAT IPs should not be dropped. */
                if (op->lrp_networks.ipv4_addrs[i].addr == snat_ips[j]) {
                    snat_ip_is_router_ip = true;
                    break;
                }
            }
            if (snat_ip_is_router_ip) {
                continue;
            }
            ds_put_format(&match, "%s, ",
                          op->lrp_networks.ipv4_addrs[i].addr_s);
            has_drop_ips = true;
        }
        ds_chomp(&match, ' ');
        ds_chomp(&match, ',');
        ds_put_cstr(&match, "}");

        if (has_drop_ips) {
            /* Drop IP traffic to this router. */
            ovn_lflow_add(lflows, op->od, S_ROUTER_IN_IP_INPUT, 60,
                          ds_cstr(&match), "drop;");
        }

        free(snat_ips);
    }

    /* Logical router ingress table 1: IP Input for IPv6. */
    HMAP_FOR_EACH (op, key_node, ports) {
        if (!op->nbrp) {
            continue;
        }

        if (op->lrp_networks.n_ipv6_addrs) {
            /* L3 admission control: drop packets that originate from an
             * IPv6 address owned by the router (priority 100). */
            ds_clear(&match);
            ds_put_cstr(&match, "ip6.src == ");
            op_put_v6_networks(&match, op);
            ovn_lflow_add(lflows, op->od, S_ROUTER_IN_IP_INPUT, 100,
                          ds_cstr(&match), "drop;");

            /* ICMPv6 echo reply.  These flows reply to echo requests
             * received for the router's IP address. */
            ds_clear(&match);
            ds_put_cstr(&match, "ip6.dst == ");
            op_put_v6_networks(&match, op);
            ds_put_cstr(&match, " && icmp6.type == 128 && icmp6.code == 0");

            ds_clear(&actions);
            ds_put_cstr(&actions,
                        "ip6.dst <-> ip6.src; "
                        "ip.ttl = 255; "
                        "icmp6.type = 129; "
                        "flags.loopback = 1; "
                        "next; ");
            ovn_lflow_add(lflows, op->od, S_ROUTER_IN_IP_INPUT, 90,
                          ds_cstr(&match), ds_cstr(&actions));

            /* Drop IPv6 traffic to this router. */
            ds_clear(&match);
            ds_put_cstr(&match, "ip6.dst == ");
            op_put_v6_networks(&match, op);
            ovn_lflow_add(lflows, op->od, S_ROUTER_IN_IP_INPUT, 60,
                          ds_cstr(&match), "drop;");
        }

        /* ND reply.  These flows reply to ND solicitations for the
         * router's own IP address. */
        for (int i = 0; i < op->lrp_networks.n_ipv6_addrs; i++) {
            ds_clear(&match);
            ds_put_format(&match,
                    "inport == %s && nd_ns && ip6.dst == {%s, %s} "
                    "&& nd.target == %s",
                    op->json_key,
                    op->lrp_networks.ipv6_addrs[i].addr_s,
                    op->lrp_networks.ipv6_addrs[i].sn_addr_s,
                    op->lrp_networks.ipv6_addrs[i].addr_s);

            ds_clear(&actions);
            ds_put_format(&actions,
                          "put_nd(inport, ip6.src, nd.sll); "
                          "nd_na { "
                          "eth.src = %s; "
                          "ip6.src = %s; "
                          "nd.target = %s; "
                          "nd.tll = %s; "
                          "outport = inport; "
                          "flags.loopback = 1; "
                          "output; "
                          "};",
                          op->lrp_networks.ea_s,
                          op->lrp_networks.ipv6_addrs[i].addr_s,
                          op->lrp_networks.ipv6_addrs[i].addr_s,
                          op->lrp_networks.ea_s);
            ovn_lflow_add(lflows, op->od, S_ROUTER_IN_IP_INPUT, 90,
                          ds_cstr(&match), ds_cstr(&actions));
        }
    }

    /* NAT, Defrag and load balancing in Gateway routers. */
    HMAP_FOR_EACH (od, key_node, datapaths) {
        if (!od->nbr) {
            continue;
        }

        /* Packets are allowed by default. */
        ovn_lflow_add(lflows, od, S_ROUTER_IN_DEFRAG, 0, "1", "next;");
        ovn_lflow_add(lflows, od, S_ROUTER_IN_UNSNAT, 0, "1", "next;");
        ovn_lflow_add(lflows, od, S_ROUTER_OUT_SNAT, 0, "1", "next;");
        ovn_lflow_add(lflows, od, S_ROUTER_IN_DNAT, 0, "1", "next;");

        /* NAT rules, packet defrag and load balancing are only valid on
         * Gateway routers. */
        if (!smap_get(&od->nbr->options, "chassis")) {
            continue;
        }

        /* A set to hold all ips that need defragmentation and tracking. */
        struct sset all_ips = SSET_INITIALIZER(&all_ips);

        for (int i = 0; i < od->nbr->n_load_balancer; i++) {
            struct nbrec_load_balancer *lb = od->nbr->load_balancer[i];
            struct smap *vips = &lb->vips;
            struct smap_node *node;

            SMAP_FOR_EACH (node, vips) {
                uint16_t port = 0;

                /* node->key contains IP:port or just IP. */
                char *ip_address = NULL;
                ip_address_and_port_from_lb_key(node->key, &ip_address, &port);
                if (!ip_address) {
                    continue;
                }

                if (!sset_contains(&all_ips, ip_address)) {
                    sset_add(&all_ips, ip_address);
                }

                /* Higher priority rules are added in DNAT table to match on
                 * ct.new which in-turn have group id as an action for load
                 * balancing. */
                ds_clear(&actions);
                ds_put_format(&actions, "ct_lb(%s);", node->value);

                ds_clear(&match);
                ds_put_format(&match, "ct.new && ip && ip4.dst == %s",
                              ip_address);
                free(ip_address);

                if (port) {
                    if (lb->protocol && !strcmp(lb->protocol, "udp")) {
                        ds_put_format(&match, " && udp && udp.dst == %d",
                                      port);
                    } else {
                        ds_put_format(&match, " && tcp && tcp.dst == %d",
                                      port);
                    }
                    ovn_lflow_add(lflows, od, S_ROUTER_IN_DNAT,
                                  120, ds_cstr(&match), ds_cstr(&actions));
                } else {
                    ovn_lflow_add(lflows, od, S_ROUTER_IN_DNAT,
                                  110, ds_cstr(&match), ds_cstr(&actions));
                }
            }
        }

        /* If there are any load balancing rules, we should send the
         * packet to conntrack for defragmentation and tracking.  This helps
         * with two things.
         *
         * 1. With tracking, we can send only new connections to pick a
         *    DNAT ip address from a group.
         * 2. If there are L4 ports in load balancing rules, we need the
         *    defragmentation to match on L4 ports. */
        const char *ip_address;
        SSET_FOR_EACH(ip_address, &all_ips) {
            ds_clear(&match);
            ds_put_format(&match, "ip && ip4.dst == %s", ip_address);
            ovn_lflow_add(lflows, od, S_ROUTER_IN_DEFRAG,
                          100, ds_cstr(&match), "ct_next;");
        }

        sset_destroy(&all_ips);

        for (int i = 0; i < od->nbr->n_nat; i++) {
            const struct nbrec_nat *nat;

            nat = od->nbr->nat[i];

            ovs_be32 ip, mask;

            char *error = ip_parse_masked(nat->external_ip, &ip, &mask);
            if (error || mask != OVS_BE32_MAX) {
                static struct vlog_rate_limit rl = VLOG_RATE_LIMIT_INIT(5, 1);
                VLOG_WARN_RL(&rl, "bad external ip %s for nat",
                             nat->external_ip);
                free(error);
                continue;
            }

            /* Check the validity of nat->logical_ip. 'logical_ip' can
             * be a subnet when the type is "snat". */
            error = ip_parse_masked(nat->logical_ip, &ip, &mask);
            if (!strcmp(nat->type, "snat")) {
                if (error) {
                    static struct vlog_rate_limit rl =
                        VLOG_RATE_LIMIT_INIT(5, 1);
                    VLOG_WARN_RL(&rl, "bad ip network or ip %s for snat "
                                 "in router "UUID_FMT"",
                                 nat->logical_ip, UUID_ARGS(&od->key));
                    free(error);
                    continue;
                }
            } else {
                if (error || mask != OVS_BE32_MAX) {
                    static struct vlog_rate_limit rl =
                        VLOG_RATE_LIMIT_INIT(5, 1);
                    VLOG_WARN_RL(&rl, "bad ip %s for dnat in router "
                        ""UUID_FMT"", nat->logical_ip, UUID_ARGS(&od->key));
                    free(error);
                    continue;
                }
            }

            /* Ingress UNSNAT table: It is for already established connections'
             * reverse traffic. i.e., SNAT has already been done in egress
             * pipeline and now the packet has entered the ingress pipeline as
             * part of a reply. We undo the SNAT here.
             *
             * Undoing SNAT has to happen before DNAT processing.  This is
             * because when the packet was DNATed in ingress pipeline, it did
             * not know about the possibility of eventual additional SNAT in
             * egress pipeline. */
            if (!strcmp(nat->type, "snat")
                || !strcmp(nat->type, "dnat_and_snat")) {
                ds_clear(&match);
                ds_put_format(&match, "ip && ip4.dst == %s", nat->external_ip);
                ovn_lflow_add(lflows, od, S_ROUTER_IN_UNSNAT, 100,
                              ds_cstr(&match), "ct_snat; next;");
            }

            /* Ingress DNAT table: Packets enter the pipeline with destination
             * IP address that needs to be DNATted from a external IP address
             * to a logical IP address. */
            if (!strcmp(nat->type, "dnat")
                || !strcmp(nat->type, "dnat_and_snat")) {
                /* Packet when it goes from the initiator to destination.
                 * We need to zero the inport because the router can
                 * send the packet back through the same interface. */
                ds_clear(&match);
                ds_put_format(&match, "ip && ip4.dst == %s", nat->external_ip);
                ds_clear(&actions);
                ds_put_format(&actions,"flags.loopback = 1; ct_dnat(%s);",
                              nat->logical_ip);
                ovn_lflow_add(lflows, od, S_ROUTER_IN_DNAT, 100,
                              ds_cstr(&match), ds_cstr(&actions));
            }

            /* Egress SNAT table: Packets enter the egress pipeline with
             * source ip address that needs to be SNATted to a external ip
             * address. */
            if (!strcmp(nat->type, "snat")
                || !strcmp(nat->type, "dnat_and_snat")) {
                ds_clear(&match);
                ds_put_format(&match, "ip && ip4.src == %s", nat->logical_ip);
                ds_clear(&actions);
                ds_put_format(&actions, "ct_snat(%s);", nat->external_ip);

                /* The priority here is calculated such that the
                 * nat->logical_ip with the longest mask gets a higher
                 * priority. */
                ovn_lflow_add(lflows, od, S_ROUTER_OUT_SNAT,
                              count_1bits(ntohl(mask)) + 1,
                              ds_cstr(&match), ds_cstr(&actions));
            }
        }

        /* Re-circulate every packet through the DNAT zone.
        * This helps with three things.
        *
        * 1. Any packet that needs to be unDNATed in the reverse
        * direction gets unDNATed. Ideally this could be done in
        * the egress pipeline. But since the gateway router
        * does not have any feature that depends on the source
        * ip address being external IP address for IP routing,
        * we can do it here, saving a future re-circulation.
        *
        * 2. Established load-balanced connections automatically get
        * DNATed.
        *
        * 3. Any packet that was sent through SNAT zone in the
        * previous table automatically gets re-circulated to get
        * back the new destination IP address that is needed for
        * routing in the openflow pipeline. */
        ovn_lflow_add(lflows, od, S_ROUTER_IN_DNAT, 50,
                      "ip", "flags.loopback = 1; ct_dnat;");
    }

    /* Logical router ingress table 4: IP Routing.
     *
     * A packet that arrives at this table is an IP packet that should be
     * routed to the address in 'ip[46].dst'. This table sets outport to
     * the correct output port, eth.src to the output port's MAC
     * address, and '[xx]reg0' to the next-hop IP address (leaving
     * 'ip[46].dst', the packet’s final destination, unchanged), and
     * advances to the next table for ARP/ND resolution. */

    HMAP_FOR_EACH (op, key_node, ports) {
        if (!op->nbrp) {
            continue;
        }

        for (int i = 0; i < op->lrp_networks.n_ipv4_addrs; i++) {
            add_route(lflows, op, op->lrp_networks.ipv4_addrs[i].addr_s,
                      op->lrp_networks.ipv4_addrs[i].network_s,
                      op->lrp_networks.ipv4_addrs[i].plen, NULL);
        }

        for (int i = 0; i < op->lrp_networks.n_ipv6_addrs; i++) {
            add_route(lflows, op, op->lrp_networks.ipv6_addrs[i].addr_s,
                      op->lrp_networks.ipv6_addrs[i].network_s,
                      op->lrp_networks.ipv6_addrs[i].plen, NULL);
        }
    }

    /* Convert the static routes to flows. */
    HMAP_FOR_EACH (od, key_node, datapaths) {
      if (!od->nbr) {
	continue;
      }

        for (int i = 0; i < od->nbr->n_static_routes; i++) {
            const struct nbrec_logical_router_static_route *route;
            route = od->nbr->static_routes[i];
            build_static_route_flow(lflows, od, ports, route);
        }
    }

    /* XXX destination unreachable */

    /* Local router ingress table 5: ARP Resolution.
     *
     * Any packet that reaches this table is an IP packet whose next-hop IP
     * address is in reg0. (ip4.dst is the final destination.) This table
     * resolves the IP address in reg0 into an output port in outport and an
     * Ethernet address in eth.dst. */
    HMAP_FOR_EACH (op, key_node, ports) {
        if (op->nbrp) {
            /* This is a logical router port. If next-hop IP address in
             * '[xx]reg0' matches IP address of this router port, then
             * the packet is intended to eventually be sent to this
             * logical port. Set the destination mac address using this
             * port's mac address.
             *
             * The packet is still in peer's logical pipeline. So the match
             * should be on peer's outport. */
            if (op->peer && op->nbrp->peer) {
                if (op->lrp_networks.n_ipv4_addrs) {
                    ds_clear(&match);
                    ds_put_format(&match, "outport == %s && reg0 == ",
                                  op->peer->json_key);
                    op_put_v4_networks(&match, op, false);

                    ds_clear(&actions);
                    ds_put_format(&actions, "eth.dst = %s; next;",
                                  op->lrp_networks.ea_s);
                    ovn_lflow_add(lflows, op->peer->od, S_ROUTER_IN_ARP_RESOLVE,
                                  100, ds_cstr(&match), ds_cstr(&actions));
                }

                if (op->lrp_networks.n_ipv6_addrs) {
                    ds_clear(&match);
                    ds_put_format(&match, "outport == %s && xxreg0 == ",
                                  op->peer->json_key);
                    op_put_v6_networks(&match, op);

                    ds_clear(&actions);
                    ds_put_format(&actions, "eth.dst = %s; next;",
                                  op->lrp_networks.ea_s);
                    ovn_lflow_add(lflows, op->peer->od, S_ROUTER_IN_ARP_RESOLVE,
                                  100, ds_cstr(&match), ds_cstr(&actions));
                }
            }
        } else if (op->od->n_router_ports && strcmp(op->nbsp->type, "router")) {
            /* This is a logical switch port that backs a VM or a container.
             * Extract its addresses. For each of the address, go through all
             * the router ports attached to the switch (to which this port
             * connects) and if the address in question is reachable from the
             * router port, add an ARP/ND entry in that router's pipeline. */

            for (size_t i = 0; i < op->n_lsp_addrs; i++) {
                const char *ea_s = op->lsp_addrs[i].ea_s;
                for (size_t j = 0; j < op->lsp_addrs[i].n_ipv4_addrs; j++) {
                    const char *ip_s = op->lsp_addrs[i].ipv4_addrs[j].addr_s;
                    for (size_t k = 0; k < op->od->n_router_ports; k++) {
                        /* Get the Logical_Router_Port that the
                         * Logical_Switch_Port is connected to, as
                         * 'peer'. */
                        const char *peer_name = smap_get(
                            &op->od->router_ports[k]->nbsp->options,
                            "router-port");
                        if (!peer_name) {
                            continue;
                        }

                        struct ovn_port *peer = ovn_port_find(ports, peer_name);
                        if (!peer || !peer->nbrp) {
                            continue;
                        }

                        if (!find_lrp_member_ip(peer, ip_s)) {
                            continue;
                        }

                        ds_clear(&match);
                        ds_put_format(&match, "outport == %s && reg0 == %s",
                                      peer->json_key, ip_s);

                        ds_clear(&actions);
                        ds_put_format(&actions, "eth.dst = %s; next;", ea_s);
                        ovn_lflow_add(lflows, peer->od,
                                      S_ROUTER_IN_ARP_RESOLVE, 100,
                                      ds_cstr(&match), ds_cstr(&actions));
                    }
                }

                for (size_t j = 0; j < op->lsp_addrs[i].n_ipv6_addrs; j++) {
                    const char *ip_s = op->lsp_addrs[i].ipv6_addrs[j].addr_s;
                    for (size_t k = 0; k < op->od->n_router_ports; k++) {
                        /* Get the Logical_Router_Port that the
                         * Logical_Switch_Port is connected to, as
                         * 'peer'. */
                        const char *peer_name = smap_get(
                            &op->od->router_ports[k]->nbsp->options,
                            "router-port");
                        if (!peer_name) {
                            continue;
                        }

                        struct ovn_port *peer = ovn_port_find(ports, peer_name);
                        if (!peer || !peer->nbrp) {
                            continue;
                        }

                        if (!find_lrp_member_ip(peer, ip_s)) {
                            continue;
                        }

                        ds_clear(&match);
                        ds_put_format(&match, "outport == %s && xxreg0 == %s",
                                      peer->json_key, ip_s);

                        ds_clear(&actions);
                        ds_put_format(&actions, "eth.dst = %s; next;", ea_s);
                        ovn_lflow_add(lflows, peer->od,
                                      S_ROUTER_IN_ARP_RESOLVE, 100,
                                      ds_cstr(&match), ds_cstr(&actions));
                    }
                }
            }
        } else if (!strcmp(op->nbsp->type, "router")) {
            /* This is a logical switch port that connects to a router. */

            /* The peer of this switch port is the router port for which
             * we need to add logical flows such that it can resolve
             * ARP entries for all the other router ports connected to
             * the switch in question. */

            const char *peer_name = smap_get(&op->nbsp->options,
                                             "router-port");
            if (!peer_name) {
                continue;
            }

            struct ovn_port *peer = ovn_port_find(ports, peer_name);
            if (!peer || !peer->nbrp) {
                continue;
            }

            for (size_t i = 0; i < op->od->n_router_ports; i++) {
                const char *router_port_name = smap_get(
                                    &op->od->router_ports[i]->nbsp->options,
                                    "router-port");
                struct ovn_port *router_port = ovn_port_find(ports,
                                                             router_port_name);
                if (!router_port || !router_port->nbrp) {
                    continue;
                }

                /* Skip the router port under consideration. */
                if (router_port == peer) {
                   continue;
                }

                if (router_port->lrp_networks.n_ipv4_addrs) {
                    ds_clear(&match);
                    ds_put_format(&match, "outport == %s && reg0 == ",
                                  peer->json_key);
                    op_put_v4_networks(&match, router_port, false);

                    ds_clear(&actions);
                    ds_put_format(&actions, "eth.dst = %s; next;",
                                              router_port->lrp_networks.ea_s);
                    ovn_lflow_add(lflows, peer->od, S_ROUTER_IN_ARP_RESOLVE,
                                  100, ds_cstr(&match), ds_cstr(&actions));
                }

                if (router_port->lrp_networks.n_ipv6_addrs) {
                    ds_clear(&match);
                    ds_put_format(&match, "outport == %s && xxreg0 == ",
                                  peer->json_key);
                    op_put_v6_networks(&match, router_port);

                    ds_clear(&actions);
                    ds_put_format(&actions, "eth.dst = %s; next;",
                                  router_port->lrp_networks.ea_s);
                    ovn_lflow_add(lflows, peer->od, S_ROUTER_IN_ARP_RESOLVE,
                                  100, ds_cstr(&match), ds_cstr(&actions));
                }
            }
        }
    }

    HMAP_FOR_EACH (od, key_node, datapaths) {
      if (!od->nbr) {
	continue;
      }
        ovn_lflow_add(lflows, od, S_ROUTER_IN_ARP_RESOLVE, 0, "1",
                      "get_arp(outport, reg0); next;");
        ovn_lflow_add(lflows, od, S_ROUTER_IN_ARP_RESOLVE, 0, "ip4",
                      "get_arp(outport, reg0); next;");

        ovn_lflow_add(lflows, od, S_ROUTER_IN_ARP_RESOLVE, 0, "ip6",
                      "get_nd(outport, xxreg0); next;");
    }

    /* Local router ingress table 6: ARP request.
     *
     * In the common case where the Ethernet destination has been resolved,
     * this table outputs the packet (priority 0).  Otherwise, it composes
     * and sends an ARP request (priority 100). */
    HMAP_FOR_EACH (od, key_node, datapaths) {
      if (!od->nbr) {
	continue;
      }

        ovn_lflow_add(lflows, od, S_ROUTER_IN_ARP_REQUEST, 100,
                      "eth.dst == 00:00:00:00:00:00",
                      "arp { "
                      "eth.dst = ff:ff:ff:ff:ff:ff; "
                      "arp.spa = reg1; "
                      "arp.tpa = reg0; "
                      "arp.op = 1; " /* ARP request */
                      "output; "
                      "};");
        ovn_lflow_add(lflows, od, S_ROUTER_IN_ARP_REQUEST, 0, "1", "output;");
    }

    /* Logical router egress table 1: Delivery (priority 100).
     *
     * Priority 100 rules deliver packets to enabled logical ports. */
    HMAP_FOR_EACH (op, key_node, ports) {
        if (!op->nbrp) {
            continue;
        }

        if (!lrport_is_enabled(op->nbrp)) {
            /* Drop packets to disabled logical ports (since logical flow
             * tables are default-drop). */
            continue;
        }

        ds_clear(&match);
        ds_put_format(&match, "outport == %s", op->json_key);
        ovn_lflow_add(lflows, op->od, S_ROUTER_OUT_DELIVERY, 100,
                      ds_cstr(&match), "output;");
    }

    ds_destroy(&match);
    ds_destroy(&actions);
}

/* Updates the Logical_Flow and Multicast_Group tables in the OVN_SB database,
 * constructing their contents based on the OVN_NB database. */
static void
build_lflows(struct northd_context *ctx, struct hmap *datapaths,
             struct hmap *ports)
{
    struct hmap lflows = HMAP_INITIALIZER(&lflows);
    struct hmap mcgroups = HMAP_INITIALIZER(&mcgroups);

    build_lswitch_flows(datapaths, ports, &lflows, &mcgroups);
    build_lrouter_flows(datapaths, ports, &lflows);

    /* Push changes to the Logical_Flow table to database. */
    const struct sbrec_logical_flow *sbflow, *next_sbflow;
    SBREC_LOGICAL_FLOW_FOR_EACH_SAFE (sbflow, next_sbflow, ctx->ovnsb_idl) {
      struct ovn_datapath *od
	= ovn_datapath_from_sbrec(datapaths, sbflow->logical_datapath);
      if (!od) {
	sbrec_logical_flow_delete(sbflow);
	continue;
      }

      enum ovn_datapath_type dp_type = od->nbs ? DP_SWITCH : DP_ROUTER;
      enum ovn_pipeline pipeline
	= !strcmp(sbflow->pipeline, "ingress") ? P_IN : P_OUT;
      struct ovn_lflow *lflow = ovn_lflow_find(
					       &lflows, od, ovn_stage_build(dp_type, pipeline, sbflow->table_id),
					       sbflow->priority, sbflow->match, sbflow->actions);
      if (lflow) {
	ovn_lflow_destroy(&lflows, lflow);
      } else {
	sbrec_logical_flow_delete(sbflow);
      }
    }
    struct ovn_lflow *lflow, *next_lflow;
    HMAP_FOR_EACH_SAFE (lflow, next_lflow, hmap_node, &lflows) {
      enum ovn_pipeline pipeline = ovn_stage_get_pipeline(lflow->stage);
      uint8_t table = ovn_stage_get_table(lflow->stage);

      sbflow = sbrec_logical_flow_insert(ctx->ovnsb_txn);
      sbrec_logical_flow_set_logical_datapath(sbflow, lflow->od->sb);
      sbrec_logical_flow_set_pipeline(
				      sbflow, pipeline == P_IN ? "ingress" : "egress");
      sbrec_logical_flow_set_table_id(sbflow, table);
      sbrec_logical_flow_set_priority(sbflow, lflow->priority);
      sbrec_logical_flow_set_match(sbflow, lflow->match);
      sbrec_logical_flow_set_actions(sbflow, lflow->actions);

      const struct smap ids = SMAP_CONST1(&ids, "stage-name",
					  ovn_stage_to_str(lflow->stage));
      sbrec_logical_flow_set_external_ids(sbflow, &ids);

      ovn_lflow_destroy(&lflows, lflow);
    }
    hmap_destroy(&lflows);

    /* Push changes to the Multicast_Group table to database. */
    const struct sbrec_multicast_group *sbmc, *next_sbmc;
    SBREC_MULTICAST_GROUP_FOR_EACH_SAFE (sbmc, next_sbmc, ctx->ovnsb_idl) {
      struct ovn_datapath *od = ovn_datapath_from_sbrec(datapaths,
							sbmc->datapath);
      if (!od) {
	sbrec_multicast_group_delete(sbmc);
	continue;
      }

      struct multicast_group group = { .name = sbmc->name,
				       .key = sbmc->tunnel_key };
      struct ovn_multicast *mc = ovn_multicast_find(&mcgroups, od, &group);
      if (mc) {
	ovn_multicast_update_sbrec(mc, sbmc);
	ovn_multicast_destroy(&mcgroups, mc);
      } else {
	sbrec_multicast_group_delete(sbmc);
      }
    }
    struct ovn_multicast *mc, *next_mc;
    HMAP_FOR_EACH_SAFE (mc, next_mc, hmap_node, &mcgroups) {
      sbmc = sbrec_multicast_group_insert(ctx->ovnsb_txn);
      sbrec_multicast_group_set_datapath(sbmc, mc->datapath->sb);
      sbrec_multicast_group_set_name(sbmc, mc->group->name);
      sbrec_multicast_group_set_tunnel_key(sbmc, mc->group->key);
      ovn_multicast_update_sbrec(mc, sbmc);
      ovn_multicast_destroy(&mcgroups, mc);
    }
    hmap_destroy(&mcgroups);
}

/* OVN_Northbound and OVN_Southbound have an identical Address_Set table.
 * We always update OVN_Southbound to match the current data in
 * OVN_Northbound, so that the address sets used in Logical_Flows in
 * OVN_Southbound is checked against the proper set.*/
static void
sync_address_sets(struct northd_context *ctx)
{
    struct shash sb_address_sets = SHASH_INITIALIZER(&sb_address_sets);

    const struct sbrec_address_set *sb_address_set;
    SBREC_ADDRESS_SET_FOR_EACH (sb_address_set, ctx->ovnsb_idl) {
        shash_add(&sb_address_sets, sb_address_set->name, sb_address_set);
    }

    const struct nbrec_address_set *nb_address_set;
    NBREC_ADDRESS_SET_FOR_EACH (nb_address_set, ctx->ovnnb_idl) {
        sb_address_set = shash_find_and_delete(&sb_address_sets,
                                               nb_address_set->name);
        if (!sb_address_set) {
            sb_address_set = sbrec_address_set_insert(ctx->ovnsb_txn);
            sbrec_address_set_set_name(sb_address_set, nb_address_set->name);
        }

        sbrec_address_set_set_addresses(sb_address_set,
                /* "char **" is not compatible with "const char **" */
                (const char **) nb_address_set->addresses,
                nb_address_set->n_addresses);
    }

    struct shash_node *node, *next;
    SHASH_FOR_EACH_SAFE (node, next, &sb_address_sets) {
        sbrec_address_set_delete(node->data);
        shash_delete(&sb_address_sets, node);
    }
    shash_destroy(&sb_address_sets);
}



static void
ovnnb_db_run(struct northd_context *ctx, struct ovsdb_idl_loop *sb_loop)
{
    if (!ctx->ovnsb_txn || !ctx->ovnnb_txn) {
        return;
    }
    struct hmap datapaths, ports;
    build_datapaths(ctx, &datapaths);
    build_ports(ctx, &datapaths, &ports);
    build_ipam(&datapaths, &ports);
    build_lflows(ctx, &datapaths, &ports);

    sync_address_sets(ctx);

    struct ovn_datapath *dp, *next_dp;
    HMAP_FOR_EACH_SAFE (dp, next_dp, key_node, &datapaths) {
      ovn_datapath_destroy(&datapaths, dp);
    }
    hmap_destroy(&datapaths);

    struct ovn_port *port, *next_port;
    HMAP_FOR_EACH_SAFE (port, next_port, key_node, &ports) {
      ovn_port_destroy(&ports, port);
    }
    hmap_destroy(&ports);

    /* Copy nb_cfg from northbound to southbound database.
     *
     * Also set up to update sb_cfg once our southbound transaction commits. */
    const struct nbrec_nb_global *nb = nbrec_nb_global_first(ctx->ovnnb_idl);
    const struct sbrec_sb_global *sb = sbrec_sb_global_first(ctx->ovnsb_idl);
    if (nb && sb) {
        sbrec_sb_global_set_nb_cfg(sb, nb->nb_cfg);
        sb_loop->next_cfg = nb->nb_cfg;
    }

    cleanup_macam(&macam);
}

/* Handle changes to the 'chassis' column of the 'Port_Binding' table.  When
 * this column is not empty, it means we need to set the corresponding logical
 * port as 'up' in the northbound DB. */
static void
update_logical_port_status(struct northd_context *ctx)
{
    struct hmap lports_hmap;
    const struct sbrec_port_binding *sb;
    const struct nbrec_logical_switch_port *nbsp;

    struct lport_hash_node {
        struct hmap_node node;
        const struct nbrec_logical_switch_port *nbsp;
    } *hash_node;

    hmap_init(&lports_hmap);

    NBREC_LOGICAL_SWITCH_PORT_FOR_EACH(nbsp, ctx->ovnnb_idl) {
        hash_node = xzalloc(sizeof *hash_node);
        hash_node->nbsp = nbsp;
        hmap_insert(&lports_hmap, &hash_node->node, hash_string(nbsp->name, 0));
    }

    SBREC_PORT_BINDING_FOR_EACH(sb, ctx->ovnsb_idl) {
        nbsp = NULL;
        HMAP_FOR_EACH_WITH_HASH(hash_node, node,
                                hash_string(sb->logical_port, 0),
                                &lports_hmap) {
            if (!strcmp(sb->logical_port, hash_node->nbsp->name)) {
                nbsp = hash_node->nbsp;
                break;
            }
        }

        if (!nbsp) {
            /* The logical port doesn't exist for this port binding.  This can
             * happen under normal circumstances when ovn-northd hasn't gotten
             * around to pruning the Port_Binding yet. */
            continue;
        }

        if (sb->chassis && (!nbsp->up || !*nbsp->up)) {
            bool up = true;
            nbrec_logical_switch_port_set_up(nbsp, &up, 1);
        } else if (!sb->chassis && (!nbsp->up || *nbsp->up)) {
            bool up = false;
            nbrec_logical_switch_port_set_up(nbsp, &up, 1);
        }
    }

    HMAP_FOR_EACH_POP(hash_node, node, &lports_hmap) {
      free(hash_node);
    }
    hmap_destroy(&lports_hmap);

}

static struct dhcp_opts_map supported_dhcp_opts[] = {
    OFFERIP,
    DHCP_OPT_NETMASK,
    DHCP_OPT_ROUTER,
    DHCP_OPT_DNS_SERVER,
    DHCP_OPT_LOG_SERVER,
    DHCP_OPT_LPR_SERVER,
    DHCP_OPT_SWAP_SERVER,
    DHCP_OPT_POLICY_FILTER,
    DHCP_OPT_ROUTER_SOLICITATION,
    DHCP_OPT_NIS_SERVER,
    DHCP_OPT_NTP_SERVER,
    DHCP_OPT_SERVER_ID,
    DHCP_OPT_TFTP_SERVER,
    DHCP_OPT_CLASSLESS_STATIC_ROUTE,
    DHCP_OPT_MS_CLASSLESS_STATIC_ROUTE,
    DHCP_OPT_IP_FORWARD_ENABLE,
    DHCP_OPT_ROUTER_DISCOVERY,
    DHCP_OPT_ETHERNET_ENCAP,
    DHCP_OPT_DEFAULT_TTL,
    DHCP_OPT_TCP_TTL,
    DHCP_OPT_MTU,
    DHCP_OPT_LEASE_TIME,
    DHCP_OPT_T1,
    DHCP_OPT_T2
};

static struct dhcp_opts_map supported_dhcpv6_opts[] = {
    DHCPV6_OPT_IA_ADDR,
    DHCPV6_OPT_SERVER_ID,
    DHCPV6_OPT_DOMAIN_SEARCH,
    DHCPV6_OPT_DNS_SERVER
};

static void
check_and_add_supported_dhcp_opts_to_sb_db(struct northd_context *ctx)
{
    struct hmap dhcp_opts_to_add = HMAP_INITIALIZER(&dhcp_opts_to_add);
    for (size_t i = 0; (i < sizeof(supported_dhcp_opts) /
                            sizeof(supported_dhcp_opts[0])); i++) {
        hmap_insert(&dhcp_opts_to_add, &supported_dhcp_opts[i].hmap_node,
                    dhcp_opt_hash(supported_dhcp_opts[i].name));
    }

    const struct sbrec_dhcp_options *opt_row, *opt_row_next;
    SBREC_DHCP_OPTIONS_FOR_EACH_SAFE(opt_row, opt_row_next, ctx->ovnsb_idl) {
        struct dhcp_opts_map *dhcp_opt =
            dhcp_opts_find(&dhcp_opts_to_add, opt_row->name);
        if (dhcp_opt) {
            hmap_remove(&dhcp_opts_to_add, &dhcp_opt->hmap_node);
        } else {
            sbrec_dhcp_options_delete(opt_row);
        }
    }

    struct dhcp_opts_map *opt;
    HMAP_FOR_EACH (opt, hmap_node, &dhcp_opts_to_add) {
        struct sbrec_dhcp_options *sbrec_dhcp_option =
            sbrec_dhcp_options_insert(ctx->ovnsb_txn);
        sbrec_dhcp_options_set_name(sbrec_dhcp_option, opt->name);
        sbrec_dhcp_options_set_code(sbrec_dhcp_option, opt->code);
        sbrec_dhcp_options_set_type(sbrec_dhcp_option, opt->type);
    }

    hmap_destroy(&dhcp_opts_to_add);
}

static void
check_and_add_supported_dhcpv6_opts_to_sb_db(struct northd_context *ctx)
{
    struct hmap dhcpv6_opts_to_add = HMAP_INITIALIZER(&dhcpv6_opts_to_add);
    for (size_t i = 0; (i < sizeof(supported_dhcpv6_opts) /
                            sizeof(supported_dhcpv6_opts[0])); i++) {
        hmap_insert(&dhcpv6_opts_to_add, &supported_dhcpv6_opts[i].hmap_node,
                    dhcp_opt_hash(supported_dhcpv6_opts[i].name));
    }

    const struct sbrec_dhcpv6_options *opt_row, *opt_row_next;
    SBREC_DHCPV6_OPTIONS_FOR_EACH_SAFE(opt_row, opt_row_next, ctx->ovnsb_idl) {
        struct dhcp_opts_map *dhcp_opt =
            dhcp_opts_find(&dhcpv6_opts_to_add, opt_row->name);
        if (dhcp_opt) {
            hmap_remove(&dhcpv6_opts_to_add, &dhcp_opt->hmap_node);
        } else {
            sbrec_dhcpv6_options_delete(opt_row);
        }
    }

    struct dhcp_opts_map *opt;
    HMAP_FOR_EACH(opt, hmap_node, &dhcpv6_opts_to_add) {
        struct sbrec_dhcpv6_options *sbrec_dhcpv6_option =
            sbrec_dhcpv6_options_insert(ctx->ovnsb_txn);
        sbrec_dhcpv6_options_set_name(sbrec_dhcpv6_option, opt->name);
        sbrec_dhcpv6_options_set_code(sbrec_dhcpv6_option, opt->code);
        sbrec_dhcpv6_options_set_type(sbrec_dhcpv6_option, opt->type);
    }

    hmap_destroy(&dhcpv6_opts_to_add);
}

/* Updates the sb_cfg and hv_cfg columns in the northbound NB_Global table. */
static void
update_northbound_cfg(struct northd_context *ctx,
                      struct ovsdb_idl_loop *sb_loop)
{
    /* Update northbound sb_cfg if appropriate. */
    const struct nbrec_nb_global *nbg = nbrec_nb_global_first(ctx->ovnnb_idl);
    int64_t sb_cfg = sb_loop->cur_cfg;
    if (nbg && sb_cfg && nbg->sb_cfg != sb_cfg) {
        nbrec_nb_global_set_sb_cfg(nbg, sb_cfg);
    }

    /* Update northbound hv_cfg if appropriate. */
    if (nbg) {
        /* Find minimum nb_cfg among all chassis. */
        const struct sbrec_chassis *chassis;
        int64_t hv_cfg = nbg->nb_cfg;
        SBREC_CHASSIS_FOR_EACH (chassis, ctx->ovnsb_idl) {
            if (chassis->nb_cfg < hv_cfg) {
                hv_cfg = chassis->nb_cfg;
            }
        }

        /* Update hv_cfg. */
        if (nbg->hv_cfg != hv_cfg) {
            nbrec_nb_global_set_hv_cfg(nbg, hv_cfg);
        }
    }
}

/* Handle a fairly small set of changes in the southbound database. */
static void
ovnsb_db_run(struct northd_context *ctx, struct ovsdb_idl_loop *sb_loop)
{
    if (!ctx->ovnnb_txn || !ovsdb_idl_has_ever_connected(ctx->ovnsb_idl)) {
        return;
    }

    update_logical_port_status(ctx);
    update_northbound_cfg(ctx, sb_loop);
}

static void
parse_options(int argc OVS_UNUSED, char *argv[] OVS_UNUSED)
{
    enum {
      DAEMON_OPTION_ENUMS,
      VLOG_OPTION_ENUMS,
    };
    static const struct option long_options[] = {
      {"ovnsb-db", required_argument, NULL, 'd'},
      {"ovnnb-db", required_argument, NULL, 'D'},
      {"help", no_argument, NULL, 'h'},
      {"options", no_argument, NULL, 'o'},
      {"version", no_argument, NULL, 'V'},
      DAEMON_LONG_OPTIONS,
      VLOG_LONG_OPTIONS,
      STREAM_SSL_LONG_OPTIONS,
      {NULL, 0, NULL, 0},
    };
    char *short_options = ovs_cmdl_long_options_to_short_options(long_options);

    for (;;) {
      int c;

      c = getopt_long(argc, argv, short_options, long_options, NULL);
      if (c == -1) {
	break;
      }

      switch (c) {
	DAEMON_OPTION_HANDLERS;
	VLOG_OPTION_HANDLERS;
	STREAM_SSL_OPTION_HANDLERS;

      case 'd':
	ovnsb_db = optarg;
	break;

      case 'D':
	ovnnb_db = optarg;
	break;

      case 'h':
	usage();
	exit(EXIT_SUCCESS);

      case 'o':
	ovs_cmdl_print_options(long_options);
	exit(EXIT_SUCCESS);

      case 'V':
	ovs_print_version(0, 0);
	exit(EXIT_SUCCESS);

      default:
	break;
      }
    }

    if (!ovnsb_db) {
      ovnsb_db = default_sb_db();
    }

    if (!ovnnb_db) {
      ovnnb_db = default_nb_db();
    }

    free(short_options);
  }

  static void
  add_column_noalert(struct ovsdb_idl *idl,
		     const struct ovsdb_idl_column *column)
  {
    ovsdb_idl_add_column(idl, column);
    ovsdb_idl_omit_alert(idl, column);
  }

  int
  main(int argc, char *argv[])
  {
    int res = EXIT_SUCCESS;
    struct unixctl_server *unixctl;
    int retval;
    bool exiting;

    fatal_ignore_sigpipe();
    set_program_name(argv[0]);
    service_start(&argc, &argv);
    parse_options(argc, argv);

    daemonize_start(false);

    retval = unixctl_server_create(NULL, &unixctl);
    if (retval) {
      exit(EXIT_FAILURE);
    }
    unixctl_command_register("exit", "", 0, 0, ovn_northd_exit, &exiting);

    daemonize_complete();

    nbrec_init();
    sbrec_init();

    /* We want to detect (almost) all changes to the ovn-nb db. */
    struct ovsdb_idl_loop ovnnb_idl_loop = OVSDB_IDL_LOOP_INITIALIZER(
        ovsdb_idl_create(ovnnb_db, &nbrec_idl_class, true, true));
    ovsdb_idl_omit_alert(ovnnb_idl_loop.idl, &nbrec_nb_global_col_sb_cfg);
    ovsdb_idl_omit_alert(ovnnb_idl_loop.idl, &nbrec_nb_global_col_hv_cfg);

    /* We want to detect only selected changes to the ovn-sb db. */
    struct ovsdb_idl_loop ovnsb_idl_loop = OVSDB_IDL_LOOP_INITIALIZER(
								      ovsdb_idl_create(ovnsb_db, &sbrec_idl_class, false, true));

    ovsdb_idl_add_table(ovnsb_idl_loop.idl, &sbrec_table_sb_global);
    add_column_noalert(ovnsb_idl_loop.idl, &sbrec_sb_global_col_nb_cfg);

    ovsdb_idl_add_table(ovnsb_idl_loop.idl, &sbrec_table_logical_flow);
    add_column_noalert(ovnsb_idl_loop.idl,
		       &sbrec_logical_flow_col_logical_datapath);
    add_column_noalert(ovnsb_idl_loop.idl, &sbrec_logical_flow_col_pipeline);
    add_column_noalert(ovnsb_idl_loop.idl, &sbrec_logical_flow_col_table_id);
    add_column_noalert(ovnsb_idl_loop.idl, &sbrec_logical_flow_col_priority);
    add_column_noalert(ovnsb_idl_loop.idl, &sbrec_logical_flow_col_match);
    add_column_noalert(ovnsb_idl_loop.idl, &sbrec_logical_flow_col_actions);

    ovsdb_idl_add_table(ovnsb_idl_loop.idl, &sbrec_table_multicast_group);
    add_column_noalert(ovnsb_idl_loop.idl,
		       &sbrec_multicast_group_col_datapath);
    add_column_noalert(ovnsb_idl_loop.idl,
		       &sbrec_multicast_group_col_tunnel_key);
    add_column_noalert(ovnsb_idl_loop.idl, &sbrec_multicast_group_col_name);
    add_column_noalert(ovnsb_idl_loop.idl, &sbrec_multicast_group_col_ports);

    ovsdb_idl_add_table(ovnsb_idl_loop.idl, &sbrec_table_datapath_binding);
    add_column_noalert(ovnsb_idl_loop.idl,
		       &sbrec_datapath_binding_col_tunnel_key);
    add_column_noalert(ovnsb_idl_loop.idl,
		       &sbrec_datapath_binding_col_external_ids);

    ovsdb_idl_add_table(ovnsb_idl_loop.idl, &sbrec_table_port_binding);
    add_column_noalert(ovnsb_idl_loop.idl, &sbrec_port_binding_col_datapath);
    add_column_noalert(ovnsb_idl_loop.idl,
		       &sbrec_port_binding_col_logical_port);
    add_column_noalert(ovnsb_idl_loop.idl,
		       &sbrec_port_binding_col_tunnel_key);
    add_column_noalert(ovnsb_idl_loop.idl,
		       &sbrec_port_binding_col_parent_port);
    add_column_noalert(ovnsb_idl_loop.idl, &sbrec_port_binding_col_tag);
    add_column_noalert(ovnsb_idl_loop.idl, &sbrec_port_binding_col_type);
    add_column_noalert(ovnsb_idl_loop.idl, &sbrec_port_binding_col_options);
    add_column_noalert(ovnsb_idl_loop.idl, &sbrec_port_binding_col_mac);
    ovsdb_idl_add_column(ovnsb_idl_loop.idl, &sbrec_port_binding_col_chassis);
    ovsdb_idl_add_table(ovnsb_idl_loop.idl, &sbrec_table_mac_binding);
    add_column_noalert(ovnsb_idl_loop.idl, &sbrec_mac_binding_col_datapath);
    add_column_noalert(ovnsb_idl_loop.idl, &sbrec_mac_binding_col_ip);
    add_column_noalert(ovnsb_idl_loop.idl, &sbrec_mac_binding_col_mac);
    add_column_noalert(ovnsb_idl_loop.idl,
                       &sbrec_mac_binding_col_logical_port);
    ovsdb_idl_add_table(ovnsb_idl_loop.idl, &sbrec_table_dhcp_options);
    add_column_noalert(ovnsb_idl_loop.idl, &sbrec_dhcp_options_col_code);
    add_column_noalert(ovnsb_idl_loop.idl, &sbrec_dhcp_options_col_type);
    add_column_noalert(ovnsb_idl_loop.idl, &sbrec_dhcp_options_col_name);
    ovsdb_idl_add_table(ovnsb_idl_loop.idl, &sbrec_table_dhcpv6_options);
    add_column_noalert(ovnsb_idl_loop.idl, &sbrec_dhcpv6_options_col_code);
    add_column_noalert(ovnsb_idl_loop.idl, &sbrec_dhcpv6_options_col_type);
    add_column_noalert(ovnsb_idl_loop.idl, &sbrec_dhcpv6_options_col_name);
    ovsdb_idl_add_table(ovnsb_idl_loop.idl, &sbrec_table_address_set);
    add_column_noalert(ovnsb_idl_loop.idl, &sbrec_address_set_col_name);
    add_column_noalert(ovnsb_idl_loop.idl, &sbrec_address_set_col_addresses);

    ovsdb_idl_add_table(ovnsb_idl_loop.idl, &sbrec_table_chassis);
    ovsdb_idl_add_column(ovnsb_idl_loop.idl, &sbrec_chassis_col_nb_cfg);

    /* Main loop. */
    exiting = false;
    while (!exiting) {
        struct northd_context ctx = {
            .ovnnb_idl = ovnnb_idl_loop.idl,
            .ovnnb_txn = ovsdb_idl_loop_run(&ovnnb_idl_loop),
            .ovnsb_idl = ovnsb_idl_loop.idl,
            .ovnsb_txn = ovsdb_idl_loop_run(&ovnsb_idl_loop),
        };

        ovnnb_db_run(&ctx, &ovnsb_idl_loop);
        ovnsb_db_run(&ctx, &ovnsb_idl_loop);
        if (ctx.ovnsb_txn) {
            check_and_add_supported_dhcp_opts_to_sb_db(&ctx);
            check_and_add_supported_dhcpv6_opts_to_sb_db(&ctx);
        }

        unixctl_server_run(unixctl);
        unixctl_server_wait(unixctl);
        if (exiting) {
            poll_immediate_wake();
        }
        ovsdb_idl_loop_commit_and_wait(&ovnnb_idl_loop);
        ovsdb_idl_loop_commit_and_wait(&ovnsb_idl_loop);

        poll_block();
        if (should_service_stop()) {
            exiting = true;
        }
    }

    unixctl_server_destroy(unixctl);
    ovsdb_idl_loop_destroy(&ovnnb_idl_loop);
    ovsdb_idl_loop_destroy(&ovnsb_idl_loop);
    service_stop();

    exit(res);
  }

  static void
  ovn_northd_exit(struct unixctl_conn *conn, int argc OVS_UNUSED,
		  const char *argv[] OVS_UNUSED, void *exiting_)
  {
    bool *exiting = exiting_;
    *exiting = true;

    unixctl_command_reply(conn, NULL);
  }<|MERGE_RESOLUTION|>--- conflicted
+++ resolved
@@ -1363,14 +1363,10 @@
      * For logical ports that are in NB database, do any tag allocation
      * needed. */
     LIST_FOR_EACH_SAFE (op, next, list, &both) {
-<<<<<<< HEAD
-      ovn_port_update_sbrec(op);
-=======
         if (op->nbsp) {
             tag_alloc_create_new_tag(&tag_alloc_table, op->nbsp);
         }
         ovn_port_update_sbrec(op);
->>>>>>> c0fa821f
 
       add_tnlid(&op->od->port_tnlids, op->sb->tunnel_key);
       if (op->sb->tunnel_key > op->od->port_key_hint) {
@@ -1403,16 +1399,13 @@
       sbrec_port_binding_delete(op->sb);
       ovn_port_destroy(ports, op);
     }
-<<<<<<< HEAD
-  }
-=======
+
     if (remove_mac_bindings) {
         cleanup_mac_bindings(ctx, ports);
     }
 
     tag_alloc_destroy(&tag_alloc_table);
 }
->>>>>>> c0fa821f
  
 #define OVN_MIN_MULTICAST 32768
@@ -2872,18 +2865,11 @@
      * Ingress tables 3 and 4.  Egress tables 0 and 1. */
     struct ovn_datapath *od;
     HMAP_FOR_EACH (od, key_node, datapaths) {
-<<<<<<< HEAD
-      if (!od->nbs) {
-	continue;
-      }
-        build_pre_acls(od, lflows, ports);
-=======
         if (!od->nbs) {
             continue;
         }
 
         build_pre_acls(od, lflows);
->>>>>>> c0fa821f
         build_pre_lb(od, lflows);
         build_pre_stateful(od, lflows);
         build_acls(od, lflows);
