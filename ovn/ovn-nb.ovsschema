--- conflicted
+++ resolved
@@ -103,17 +103,6 @@
             "columns": {
                 "name": {"type": "string"},
                 "port_pair_groups":  {"type": {"key": {"type": "uuid",
-<<<<<<< HEAD
-                                           "refTable": "Logical_Port_Pair_Group",
-                                           "refType": "strong"},
-                                   "min": 0,
-                                   "max": "unlimited"}},
-                "flow_classifier":  {"type": {"key": {"type": "uuid",
-                                           "refTable": "Logical_Flow_Classifier",
-                                           "refType": "strong"},
-                                   "min": 0,
-                                   "max": 1}},
-=======
                                                        "refTable": "Logical_Port_Pair_Group",
                                                        "refType": "strong"},
                                                "min": 0, "max": "unlimited"}},
@@ -121,7 +110,6 @@
                                                    "refTable": "Logical_Switch_Port",
                                                    "refType": "strong"},
                                            "min": 0, "max": 1}},
->>>>>>> 86078d5d
                 "external_ids": {
                     "type": {"key": "string", "value": "string",
                              "min": 0, "max": "unlimited"}}},
@@ -130,15 +118,6 @@
             "columns": {
                 "name": {"type": "string"},
                 "port_pairs":  {"type": {"key": {"type": "uuid",
-<<<<<<< HEAD
-                                           "refTable": "Logical_Port_Pair",
-                                           "refType": "strong"},
-                                   "min": 0,
-                                   "max": "unlimited"}},
-                "external_ids": {
-                    "type": {"key": "string", "value": "string",
-                             "min": 0, "max": "unlimited"}}},
-=======
                                                  "refTable": "Logical_Port_Pair",
                                                  "refType": "strong"},
                                          "min": 0, "max": "unlimited"}},
@@ -148,7 +127,6 @@
                 "sortkey": {"type": {"key": {"type": "integer"},
                                      "min": 0, "max": 1}}
             },
->>>>>>> 86078d5d
             "isRoot": false},
         "Logical_Port_Pair": {
             "columns": {
@@ -160,46 +138,7 @@
                 "inport": {"type": {"key": {"type": "uuid",
                                             "refTable": "Logical_Switch_Port",
                                             "refType": "strong"},
-<<<<<<< HEAD
-                                     "min": 0, "max": 1}},
-                "external_ids": {
-                    "type": {"key": "string", "value": "string",
-                             "min": 0, "max": "unlimited"}}},
-            "isRoot": false},
-        "Logical_Flow_Classifier": {
-            "columns": {
-                "name": {"type": "string"},
-                "logical_source_port": {"type": {"key": {"type": "uuid",
-                                                         "refTable": "Logical_Switch_Port",
-                                                         "refType": "strong"},
-                                                 "min": 0, "max": 1}},
-                "logical_destination_port": {"type": {"key": {"type": "uuid",
-                                                      "refTable": "Logical_Switch_Port",
-                                                      "refType": "strong"},
-                                             "min": 0, "max": 1}},
-                "source_port_range_min": {"type": {"key": {"type": "integer",
-                                                           "minInteger": 0,
-                                                           "maxInteger": 65535}}},
-                "source_port_range_max": {"type": {"key": {"type": "integer",
-                                                           "minInteger": 0,
-                                                           "maxInteger": 65535}}},
-                "destination_port_range_min": {"type": {"key": {"type": "integer",
-                                                                "minInteger": 0,
-                                                                "maxInteger": 65535}}},
-                "destination_port_range_max": {"type": {"key": {"type": "integer",
-                                                                "minInteger": 0,
-                                                                "maxInteger": 65535}}},
-                "source_ip_prefix": {"type": {"key": {"type": "integer",
-                                                      "minInteger": 0,
-                                                      "maxInteger": 32}}},
-                "destination_ip_prefix": {"type": {"key": {"type": "integer",
-                                                           "minInteger": 0,
-                                                           "maxInteger": 32}}},
-                "protocol": {"type": "string"},
-                "ethertype": {"type": "string"},
-=======
                                     "min": 0, "max": 1}},
->>>>>>> 86078d5d
                 "external_ids": {
                     "type": {"key": "string", "value": "string",
                              "min": 0, "max": "unlimited"}}},
