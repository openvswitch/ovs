--- conflicted
+++ resolved
@@ -1,12 +1,7 @@
 {
     "name": "OVN_Northbound",
-<<<<<<< HEAD
-    "version": "5.3.2",
-    "cksum": "3775402881 14356",
-=======
-    "version": "5.3.3",
-    "cksum": "2442952958 9945",
->>>>>>> c0fa821f
+    "version": "5.3.4",
+    "cksum": "2014752365 14948",
     "tables": {
         "NB_Global": {
             "columns": {
