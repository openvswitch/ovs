--- conflicted
+++ resolved
@@ -1,12 +1,7 @@
 {
     "name": "OVN_Northbound",
-<<<<<<< HEAD
-    "version": "2.0.2",
-    "cksum": "616552869 5342",
-=======
-    "version": "2.1.1",
-    "cksum": "2615511875 5108",
->>>>>>> 85ad3f01
+    "version": "2.1.2",
+    "cksum": "1749571306 5832",
     "tables": {
         "Logical_Switch": {
             "columns": {
