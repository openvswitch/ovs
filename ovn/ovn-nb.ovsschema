--- conflicted
+++ resolved
@@ -1,12 +1,7 @@
 {
     "name": "OVN_Northbound",
-<<<<<<< HEAD
-    "version": "5.3.4",
+    "version": "5.4.1",
     "cksum": "3948302930 15413",
-=======
-    "version": "5.4.0",
-    "cksum": "4176761817 11225",
->>>>>>> 2d54d801
     "tables": {
         "NB_Global": {
             "columns": {
