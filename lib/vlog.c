/*
 * Copyright (c) 2008, 2009, 2010 Nicira Networks.
 *
 * Licensed under the Apache License, Version 2.0 (the "License");
 * you may not use this file except in compliance with the License.
 * You may obtain a copy of the License at:
 *
 *     http://www.apache.org/licenses/LICENSE-2.0
 *
 * Unless required by applicable law or agreed to in writing, software
 * distributed under the License is distributed on an "AS IS" BASIS,
 * WITHOUT WARRANTIES OR CONDITIONS OF ANY KIND, either express or implied.
 * See the License for the specific language governing permissions and
 * limitations under the License.
 */

#include <config.h>
#include "vlog.h"
#include <assert.h>
#include <ctype.h>
#include <errno.h>
#include <stdarg.h>
#include <stdlib.h>
#include <string.h>
#include <sys/types.h>
#include <syslog.h>
#include <time.h>
#include <unistd.h>
#include "dirs.h"
#include "dynamic-string.h"
#include "sat-math.h"
#include "timeval.h"
#include "unixctl.h"
#include "util.h"

#define THIS_MODULE VLM_vlog

/* Name for each logging level. */
static const char *level_names[VLL_N_LEVELS] = {
#define VLOG_LEVEL(NAME, SYSLOG_LEVEL) #NAME,
    VLOG_LEVELS
#undef VLOG_LEVEL
};

/* Syslog value for each logging level. */
static int syslog_levels[VLL_N_LEVELS] = {
#define VLOG_LEVEL(NAME, SYSLOG_LEVEL) SYSLOG_LEVEL,
    VLOG_LEVELS
#undef VLOG_LEVEL
};

/* Name for each logging module */
static const char *module_names[VLM_N_MODULES] = { 
#define VLOG_MODULE(NAME) #NAME,
#include "vlog-modules.def"
#undef VLOG_MODULE
};

/* Information about each facility. */
struct facility {
    const char *name;           /* Name. */
    char *pattern;              /* Current pattern. */
    bool default_pattern;       /* Whether current pattern is the default. */
};
static struct facility facilities[VLF_N_FACILITIES] = {
#define VLOG_FACILITY(NAME, PATTERN) {#NAME, PATTERN, true},
    VLOG_FACILITIES
#undef VLOG_FACILITY
};

/* Current log levels. */
static int levels[VLM_N_MODULES][VLF_N_FACILITIES];

/* For fast checking whether we're logging anything for a given module and
 * level.*/
enum vlog_level min_vlog_levels[VLM_N_MODULES];

/* Time at which vlog was initialized, in milliseconds. */
static long long int boot_time;

/* VLF_FILE configuration. */
static char *log_file_name;
static FILE *log_file;

static void format_log_message(enum vlog_module, enum vlog_level,
                               enum vlog_facility, unsigned int msg_num,
                               const char *message, va_list, struct ds *)
    PRINTF_FORMAT(5, 0);

/* Searches the 'n_names' in 'names'.  Returns the index of a match for
 * 'target', or 'n_names' if no name matches. */
static size_t
search_name_array(const char *target, const char **names, size_t n_names) 
{
    size_t i;

    for (i = 0; i < n_names; i++) {
        assert(names[i]);
        if (!strcasecmp(names[i], target)) {
            break;
        }
    }
    return i;
}

/* Returns the name for logging level 'level'. */
const char *
vlog_get_level_name(enum vlog_level level)
{
    assert(level < VLL_N_LEVELS);
    return level_names[level];
}

/* Returns the logging level with the given 'name', or VLL_N_LEVELS if 'name'
 * is not the name of a logging level. */
enum vlog_level
vlog_get_level_val(const char *name) 
{
    return search_name_array(name, level_names, ARRAY_SIZE(level_names));
}

/* Returns the name for logging facility 'facility'. */
const char *
vlog_get_facility_name(enum vlog_facility facility) 
{
    assert(facility < VLF_N_FACILITIES);
    return facilities[facility].name;
}

/* Returns the logging facility named 'name', or VLF_N_FACILITIES if 'name' is
 * not the name of a logging facility. */
enum vlog_facility
vlog_get_facility_val(const char *name) 
{
    size_t i;

    for (i = 0; i < VLF_N_FACILITIES; i++) {
        if (!strcasecmp(facilities[i].name, name)) {
            break;
        }
    }
    return i;
}

/* Returns the name for logging module 'module'. */
const char *vlog_get_module_name(enum vlog_module module) 
{
    assert(module < VLM_N_MODULES);
    return module_names[module];
}

/* Returns the logging module named 'name', or VLM_N_MODULES if 'name' is not
 * the name of a logging module. */
enum vlog_module
vlog_get_module_val(const char *name) 
{
    return search_name_array(name, module_names, ARRAY_SIZE(module_names));
}

/* Returns the current logging level for the given 'module' and 'facility'. */
enum vlog_level
vlog_get_level(enum vlog_module module, enum vlog_facility facility) 
{
    assert(module < VLM_N_MODULES);
    assert(facility < VLF_N_FACILITIES);
    return levels[module][facility];
}

static void
update_min_level(enum vlog_module module)
{
    enum vlog_level min_level = VLL_EMER;
    enum vlog_facility facility;

    for (facility = 0; facility < VLF_N_FACILITIES; facility++) {
        if (log_file || facility != VLF_FILE) {
            min_level = MAX(min_level, levels[module][facility]); 
        }
    }
    min_vlog_levels[module] = min_level;
}

static void
set_facility_level(enum vlog_facility facility, enum vlog_module module,
                   enum vlog_level level)
{
    assert(facility >= 0 && facility < VLF_N_FACILITIES);
    assert(level < VLL_N_LEVELS);

    if (module == VLM_ANY_MODULE) {
        for (module = 0; module < VLM_N_MODULES; module++) {
            levels[module][facility] = level;
            update_min_level(module);
        }
    } else {
        levels[module][facility] = level;
        update_min_level(module);
    }
}

/* Sets the logging level for the given 'module' and 'facility' to 'level'. */
void
vlog_set_levels(enum vlog_module module, enum vlog_facility facility,
                enum vlog_level level) 
{
    assert(facility < VLF_N_FACILITIES || facility == VLF_ANY_FACILITY);
    if (facility == VLF_ANY_FACILITY) {
        for (facility = 0; facility < VLF_N_FACILITIES; facility++) {
            set_facility_level(facility, module, level);
        }
    } else {
        set_facility_level(facility, module, level);
    }
}

static void
do_set_pattern(enum vlog_facility facility, const char *pattern) 
{
    struct facility *f = &facilities[facility];
    if (!f->default_pattern) {
        free(f->pattern);
    } else {
        f->default_pattern = false;
    }
    f->pattern = xstrdup(pattern);
}

/* Sets the pattern for the given 'facility' to 'pattern'. */
void
vlog_set_pattern(enum vlog_facility facility, const char *pattern)
{
    assert(facility < VLF_N_FACILITIES || facility == VLF_ANY_FACILITY);
    if (facility == VLF_ANY_FACILITY) {
        for (facility = 0; facility < VLF_N_FACILITIES; facility++) {
            do_set_pattern(facility, pattern);
        }
    } else {
        do_set_pattern(facility, pattern);
    }
}

/* Returns the name of the log file used by VLF_FILE, or a null pointer if no
 * log file has been set.  (A non-null return value does not assert that the
 * named log file is in use: if vlog_set_log_file() or vlog_reopen_log_file()
 * fails, it still sets the log file name.) */
const char *
vlog_get_log_file(void)
{
    return log_file_name;
}

/* Sets the name of the log file used by VLF_FILE to 'file_name', or to the
 * default file name if 'file_name' is null.  Returns 0 if successful,
 * otherwise a positive errno value. */
int
vlog_set_log_file(const char *file_name)
{
    char *old_log_file_name;
    enum vlog_module module;
    int error;

    /* Close old log file. */
    if (log_file) {
        VLOG_INFO("closing log file");
        fclose(log_file);
        log_file = NULL;
    }

    /* Update log file name and free old name.  The ordering is important
     * because 'file_name' might be 'log_file_name' or some suffix of it. */
    old_log_file_name = log_file_name;
    log_file_name = (file_name
                     ? xstrdup(file_name)
                     : xasprintf("%s/%s.log", ovs_logdir, program_name));
    free(old_log_file_name);
    file_name = NULL;           /* Might have been freed. */

    /* Open new log file and update min_levels[] to reflect whether we actually
     * have a log_file. */
    log_file = fopen(log_file_name, "a");
    for (module = 0; module < VLM_N_MODULES; module++) {
        update_min_level(module);
    }

    /* Log success or failure. */
    if (!log_file) {
        VLOG_WARN("failed to open %s for logging: %s",
                  log_file_name, strerror(errno));
        error = errno;
    } else {
        VLOG_INFO("opened log file %s", log_file_name);
        error = 0;
    }

    return error;
}

/* Closes and then attempts to re-open the current log file.  (This is useful
 * just after log rotation, to ensure that the new log file starts being used.)
 * Returns 0 if successful, otherwise a positive errno value. */
int
vlog_reopen_log_file(void)
{
    return log_file_name ? vlog_set_log_file(log_file_name) : 0;
}

/* Set debugging levels:
 *
 *  mod[:facility[:level]] mod2[:facility[:level]] ...
 *
 * Return null if successful, otherwise an error message that the caller must
 * free().
 */
char *
vlog_set_levels_from_string(const char *s_)
{
    char *save_ptr = NULL;
    char *s = xstrdup(s_);
    char *module, *facility;

    for (module = strtok_r(s, ": \t", &save_ptr); module != NULL;
         module = strtok_r(NULL, ": \t", &save_ptr)) {
        enum vlog_module e_module;
        enum vlog_facility e_facility;

        facility = strtok_r(NULL, ":", &save_ptr);

        if (!facility || !strcmp(facility, "ANY")) {
            e_facility = VLF_ANY_FACILITY;
        } else {
            e_facility = vlog_get_facility_val(facility);
            if (e_facility >= VLF_N_FACILITIES) {
                char *msg = xasprintf("unknown facility \"%s\"", facility);
                free(s);
                return msg;
            }
        }

        if (!strcmp(module, "PATTERN")) {
            vlog_set_pattern(e_facility, save_ptr);
            break;
        } else {
            char *level;
            enum vlog_level e_level;

            if (!strcmp(module, "ANY")) {
                e_module = VLM_ANY_MODULE;
            } else {
                e_module = vlog_get_module_val(module);
                if (e_module >= VLM_N_MODULES) {
                    char *msg = xasprintf("unknown module \"%s\"", module);
                    free(s);
                    return msg;
                }
            }

            level = strtok_r(NULL, ":", &save_ptr);
            e_level = level ? vlog_get_level_val(level) : VLL_DBG;
            if (e_level >= VLL_N_LEVELS) {
                char *msg = xasprintf("unknown level \"%s\"", level);
                free(s);
                return msg;
            }

            vlog_set_levels(e_module, e_facility, e_level);
        }
    }
    free(s);
    return NULL;
}

/* If 'arg' is null, configure maximum verbosity.  Otherwise, sets
 * configuration according to 'arg' (see vlog_set_levels_from_string()). */
void
vlog_set_verbosity(const char *arg)
{
    if (arg) {
        char *msg = vlog_set_levels_from_string(arg);
        if (msg) {
            ovs_fatal(0, "processing \"%s\": %s", arg, msg);
        }
    } else {
        vlog_set_levels(VLM_ANY_MODULE, VLF_ANY_FACILITY, VLL_DBG);
    }
}

static void
vlog_unixctl_set(struct unixctl_conn *conn, const char *args, void *aux UNUSED)
{
    char *msg = vlog_set_levels_from_string(args);
    unixctl_command_reply(conn, msg ? 501 : 202, msg);
    free(msg);
}

static void
<<<<<<< HEAD
vlog_unixctl_list(struct unixctl_conn *conn,
                  const char *args UNUSED, void *aux UNUSED)
=======
vlog_unixctl_list(struct unixctl_conn *conn, const char *args OVS_UNUSED)
>>>>>>> 67a4917b
{
    char *msg = vlog_get_levels();
    unixctl_command_reply(conn, 200, msg);
    free(msg);
}

static void
<<<<<<< HEAD
vlog_unixctl_reopen(struct unixctl_conn *conn,
                    const char *args UNUSED, void *aux UNUSED)
=======
vlog_unixctl_reopen(struct unixctl_conn *conn, const char *args OVS_UNUSED)
>>>>>>> 67a4917b
{
    if (log_file_name) {
        int error = vlog_reopen_log_file();
        if (error) {
            unixctl_command_reply(conn, 503, strerror(errno));
        } else {
            unixctl_command_reply(conn, 202, NULL);
        }
    } else {
        unixctl_command_reply(conn, 403, "Logging to file not configured");
    }
}

/* Initializes the logging subsystem. */
void
vlog_init(void) 
{
    time_t now;

    openlog(program_name, LOG_NDELAY, LOG_DAEMON);
    vlog_set_levels(VLM_ANY_MODULE, VLF_ANY_FACILITY, VLL_INFO);

    boot_time = time_msec();
    now = time_now();
    if (now < 0) {
        struct tm tm;
        char s[128];

        localtime_r(&now, &tm);
        strftime(s, sizeof s, "%a, %d %b %Y %H:%M:%S %z", &tm);
        VLOG_ERR("current time is negative: %s (%ld)", s, (long int) now);
    }

    unixctl_command_register("vlog/set", vlog_unixctl_set, NULL);
    unixctl_command_register("vlog/list", vlog_unixctl_list, NULL);
    unixctl_command_register("vlog/reopen", vlog_unixctl_reopen, NULL);
}

/* Closes the logging subsystem. */
void
vlog_exit(void) 
{
    closelog(); 
}

/* Print the current logging level for each module. */
char *
vlog_get_levels(void)
{
    struct ds s = DS_EMPTY_INITIALIZER;
    enum vlog_module module;

    ds_put_format(&s, "                 console    syslog    file\n");
    ds_put_format(&s, "                 -------    ------    ------\n");

    for (module = 0; module < VLM_N_MODULES; module++) {
        ds_put_format(&s, "%-16s  %4s       %4s       %4s\n",
           vlog_get_module_name(module),
           vlog_get_level_name(vlog_get_level(module, VLF_CONSOLE)),
           vlog_get_level_name(vlog_get_level(module, VLF_SYSLOG)),
           vlog_get_level_name(vlog_get_level(module, VLF_FILE)));
    }

    return ds_cstr(&s);
}

/* Returns true if a log message emitted for the given 'module' and 'level'
 * would cause some log output, false if that module and level are completely
 * disabled. */
bool
vlog_is_enabled(enum vlog_module module, enum vlog_level level)
{
    return min_vlog_levels[module] >= level;
}

static const char *
fetch_braces(const char *p, const char *def, char *out, size_t out_size)
{
    if (*p == '{') {
        size_t n = strcspn(p + 1, "}");
        size_t n_copy = MIN(n, out_size - 1);
        memcpy(out, p + 1, n_copy);
        out[n_copy] = '\0';
        p += n + 2;
    } else {
        ovs_strlcpy(out, def, out_size);
    }
    return p;
}

static void
format_log_message(enum vlog_module module, enum vlog_level level,
                   enum vlog_facility facility, unsigned int msg_num,
                   const char *message, va_list args_, struct ds *s)
{
    char tmp[128];
    va_list args;
    const char *p;

    ds_clear(s);
    for (p = facilities[facility].pattern; *p != '\0'; ) {
        enum { LEFT, RIGHT } justify = RIGHT;
        int pad = '0';
        size_t length, field, used;

        if (*p != '%') {
            ds_put_char(s, *p++);
            continue;
        }

        p++;
        if (*p == '-') {
            justify = LEFT;
            p++;
        }
        if (*p == '0') {
            pad = '0';
            p++;
        }
        field = 0;
        while (isdigit((unsigned char)*p)) {
            field = (field * 10) + (*p - '0');
            p++;
        }

        length = s->length;
        switch (*p++) {
        case 'A':
            ds_put_cstr(s, program_name);
            break;
        case 'c':
            p = fetch_braces(p, "", tmp, sizeof tmp);
            ds_put_cstr(s, vlog_get_module_name(module));
            break;
        case 'd':
            p = fetch_braces(p, "%Y-%m-%d %H:%M:%S", tmp, sizeof tmp);
            ds_put_strftime(s, tmp, NULL);
            break;
        case 'm':
            /* Format user-supplied log message and trim trailing new-lines. */
            length = s->length;
            va_copy(args, args_);
            ds_put_format_valist(s, message, args);
            va_end(args);
            while (s->length > length && s->string[s->length - 1] == '\n') {
                s->length--;
            }
            break;
        case 'N':
            ds_put_format(s, "%u", msg_num);
            break;
        case 'n':
            ds_put_char(s, '\n');
            break;
        case 'p':
            ds_put_cstr(s, vlog_get_level_name(level));
            break;
        case 'P':
            ds_put_format(s, "%ld", (long int) getpid());
            break;
        case 'r':
            ds_put_format(s, "%lld", time_msec() - boot_time);
            break;
        default:
            ds_put_char(s, p[-1]);
            break;
        }
        used = s->length - length;
        if (used < field) {
            size_t n_pad = field - used;
            if (justify == RIGHT) {
                ds_put_uninit(s, n_pad);
                memmove(&s->string[length + n_pad], &s->string[length], used);
                memset(&s->string[length], pad, n_pad);
            } else {
                ds_put_char_multiple(s, pad, n_pad);
            }
        }
    }
}

/* Writes 'message' to the log at the given 'level' and as coming from the
 * given 'module'.
 *
 * Guaranteed to preserve errno. */
void
vlog_valist(enum vlog_module module, enum vlog_level level,
            const char *message, va_list args)
{
    bool log_to_console = levels[module][VLF_CONSOLE] >= level;
    bool log_to_syslog = levels[module][VLF_SYSLOG] >= level;
    bool log_to_file = levels[module][VLF_FILE] >= level && log_file;
    if (log_to_console || log_to_syslog || log_to_file) {
        int save_errno = errno;
        static unsigned int msg_num;
        struct ds s;

        ds_init(&s);
        ds_reserve(&s, 1024);
        msg_num++;

        if (log_to_console) {
            format_log_message(module, level, VLF_CONSOLE, msg_num,
                               message, args, &s);
            ds_put_char(&s, '\n');
            fputs(ds_cstr(&s), stderr);
        }

        if (log_to_syslog) {
            int syslog_level = syslog_levels[level];
            char *save_ptr = NULL;
            char *line;

            format_log_message(module, level, VLF_SYSLOG, msg_num,
                               message, args, &s);
            for (line = strtok_r(s.string, "\n", &save_ptr); line;
                 line = strtok_r(NULL, "\n", &save_ptr)) {
                syslog(syslog_level, "%s", line);
            }
        }

        if (log_to_file) {
            format_log_message(module, level, VLF_FILE, msg_num,
                               message, args, &s);
            ds_put_char(&s, '\n');
            fputs(ds_cstr(&s), log_file);
            fflush(log_file);
        }

        ds_destroy(&s);
        errno = save_errno;
    }
}

void
vlog(enum vlog_module module, enum vlog_level level, const char *message, ...)
{
    va_list args;

    va_start(args, message);
    vlog_valist(module, level, message, args);
    va_end(args);
}

bool
vlog_should_drop(enum vlog_module module, enum vlog_level level,
                 struct vlog_rate_limit *rl)
{
    if (!vlog_is_enabled(module, level)) {
        return true;
    }

    if (rl->tokens < VLOG_MSG_TOKENS) {
        time_t now = time_now();
        if (rl->last_fill > now) {
            /* Last filled in the future?  Time must have gone backward, or
             * 'rl' has not been used before. */
            rl->tokens = rl->burst;
        } else if (rl->last_fill < now) {
            unsigned int add = sat_mul(rl->rate, now - rl->last_fill);
            unsigned int tokens = sat_add(rl->tokens, add);
            rl->tokens = MIN(tokens, rl->burst);
            rl->last_fill = now;
        }
        if (rl->tokens < VLOG_MSG_TOKENS) {
            if (!rl->n_dropped) {
                rl->first_dropped = now;
            }
            rl->n_dropped++;
            return true;
        }
    }
    rl->tokens -= VLOG_MSG_TOKENS;

    if (rl->n_dropped) {
        vlog(module, level,
             "Dropped %u log messages in last %u seconds "
             "due to excessive rate",
             rl->n_dropped, (unsigned int) (time_now() - rl->first_dropped));
        rl->n_dropped = 0;
    }
    return false;
}

void
vlog_rate_limit(enum vlog_module module, enum vlog_level level,
                struct vlog_rate_limit *rl, const char *message, ...)
{
    if (!vlog_should_drop(module, level, rl)) {
        va_list args;

        va_start(args, message);
        vlog_valist(module, level, message, args);
        va_end(args);
    }
}

void
vlog_usage(void) 
{
    printf("\nLogging options:\n"
           "  -v, --verbose=MODULE[:FACILITY[:LEVEL]]  set logging levels\n"
           "  -v, --verbose           set maximum verbosity level\n"
           "  --log-file[=FILE]       enable logging to specified FILE\n"
           "                          (default: %s/%s.log)\n",
           ovs_logdir, program_name);
}<|MERGE_RESOLUTION|>--- conflicted
+++ resolved
@@ -385,7 +385,8 @@
 }
 
 static void
-vlog_unixctl_set(struct unixctl_conn *conn, const char *args, void *aux UNUSED)
+vlog_unixctl_set(struct unixctl_conn *conn,
+                 const char *args, void *aux OVS_UNUSED)
 {
     char *msg = vlog_set_levels_from_string(args);
     unixctl_command_reply(conn, msg ? 501 : 202, msg);
@@ -393,12 +394,8 @@
 }
 
 static void
-<<<<<<< HEAD
 vlog_unixctl_list(struct unixctl_conn *conn,
-                  const char *args UNUSED, void *aux UNUSED)
-=======
-vlog_unixctl_list(struct unixctl_conn *conn, const char *args OVS_UNUSED)
->>>>>>> 67a4917b
+                  const char *args OVS_UNUSED, void *aux OVS_UNUSED)
 {
     char *msg = vlog_get_levels();
     unixctl_command_reply(conn, 200, msg);
@@ -406,12 +403,8 @@
 }
 
 static void
-<<<<<<< HEAD
 vlog_unixctl_reopen(struct unixctl_conn *conn,
-                    const char *args UNUSED, void *aux UNUSED)
-=======
-vlog_unixctl_reopen(struct unixctl_conn *conn, const char *args OVS_UNUSED)
->>>>>>> 67a4917b
+                    const char *args OVS_UNUSED, void *aux OVS_UNUSED)
 {
     if (log_file_name) {
         int error = vlog_reopen_log_file();
