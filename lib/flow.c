--- conflicted
+++ resolved
@@ -91,7 +91,7 @@
 
 /* Returns 1 if 'packet' is an IP fragment, 0 otherwise.
  * 'tun_id' is in network byte order, while 'in_port' is in host byte order.
- * These byte orders are the same as they are in struct odp_flow_key. */
+ * These byte orders are the same as they are in struct xflow_key. */
 int
 flow_extract(struct ofpbuf *packet, uint32_t tun_id, uint16_t in_port,
              flow_t *flow)
@@ -243,25 +243,15 @@
     stats->n_packets = 1;
 }
 
-/* Extract 'flow' with 'wildcards' into the OpenFlow match structure
- * 'match'. */
-void
-<<<<<<< HEAD
-flow_to_match(const flow_t *flow, struct ofp_match *match)
-{
-    match->wildcards = htonl(flow->wildcards);
+/* Extract 'flow' into the OpenFlow match structure 'match'. */
+void
+flow_to_match(const flow_t *flow, bool tun_id_from_cookie,
+              struct ofp_match *match)
+{
+    uint32_t wildcard_mask = tun_id_from_cookie ? OVSFW_ALL : OFPFW_ALL;
+    match->wildcards = htonl(flow->wildcards & wildcard_mask);
+
     match->in_port = htons(flow->in_port == XFLOWP_LOCAL ? OFPP_LOCAL
-=======
-flow_to_match(const flow_t *flow, uint32_t wildcards, bool tun_id_from_cookie,
-              struct ofp_match *match)
-{
-    if (!tun_id_from_cookie) {
-        wildcards &= OFPFW_ALL;
-    }
-    match->wildcards = htonl(wildcards);
-
-    match->in_port = htons(flow->in_port == ODPP_LOCAL ? OFPP_LOCAL
->>>>>>> ca247927
                            : flow->in_port);
     match->dl_vlan = flow->dl_vlan;
     match->dl_vlan_pcp = flow->dl_vlan_pcp;
@@ -279,31 +269,20 @@
 }
 
 void
-<<<<<<< HEAD
-flow_from_match(flow_t *flow, unsigned int priority,
-                const struct ofp_match *match)
+flow_from_match(const struct ofp_match *match, uint32_t priority,
+                bool tun_id_from_cookie, uint64_t cookie, flow_t *flow)
 {
     flow->wildcards = ntohl(match->wildcards);
     flow->priority = priority;
     flow->nw_src = match->nw_src;
     flow->nw_dst = match->nw_dst;
-    flow->in_port = (match->in_port == htons(OFPP_LOCAL) ? XFLOWP_LOCAL
-=======
-flow_from_match(const struct ofp_match *match, bool tun_id_from_cookie,
-                uint64_t cookie, flow_t *flow, uint32_t *flow_wildcards)
-{
-	uint32_t wildcards = ntohl(match->wildcards);
-
-    flow->nw_src = match->nw_src;
-    flow->nw_dst = match->nw_dst;
-    if (tun_id_from_cookie && !(wildcards & NXFW_TUN_ID)) {
+    if (tun_id_from_cookie && !(flow->wildcards & NXFW_TUN_ID)) {
         flow->tun_id = htonl(ntohll(cookie) >> 32);
     } else {
-        wildcards |= NXFW_TUN_ID;
+        flow->wildcards |= NXFW_TUN_ID;
         flow->tun_id = 0;
     }
-    flow->in_port = (match->in_port == htons(OFPP_LOCAL) ? ODPP_LOCAL
->>>>>>> ca247927
+    flow->in_port = (match->in_port == htons(OFPP_LOCAL) ? XFLOWP_LOCAL
                      : ntohs(match->in_port));
     flow->dl_vlan = match->dl_vlan;
     flow->dl_vlan_pcp = match->dl_vlan_pcp;
@@ -314,14 +293,6 @@
     memcpy(flow->dl_dst, match->dl_dst, ETH_ADDR_LEN);
     flow->nw_tos = match->nw_tos;
     flow->nw_proto = match->nw_proto;
-<<<<<<< HEAD
-=======
-    memset(flow->reserved, 0, sizeof flow->reserved);
-
-    if (flow_wildcards) {
-        *flow_wildcards = wildcards;
-    }
->>>>>>> ca247927
 }
 
 char *
@@ -335,19 +306,8 @@
 void
 flow_format(struct ds *ds, const flow_t *flow)
 {
-<<<<<<< HEAD
     ds_put_format(ds, "wild%08"PRIx32" pri%"PRIu32" "
-                  "in_port%04x:vlan%d:pcp%d mac"ETH_ADDR_FMT
-                  "->"ETH_ADDR_FMT" type%04x proto%"PRId8" tos%"PRIu8
-                  " ip"IP_FMT"->"IP_FMT" port%d->%d",
-                  flow->wildcards, flow->priority,
-                  flow->in_port, ntohs(flow->dl_vlan), flow->dl_vlan_pcp,
-                  ETH_ADDR_ARGS(flow->dl_src), ETH_ADDR_ARGS(flow->dl_dst),
-                  ntohs(flow->dl_type), flow->nw_proto, flow->nw_tos,
-                  IP_ARGS(&flow->nw_src), IP_ARGS(&flow->nw_dst),
-                  ntohs(flow->tp_src), ntohs(flow->tp_dst));
-=======
-    ds_put_format(ds, "tunnel%08"PRIx32":in_port%04"PRIx16
+                      "tunnel%08"PRIx32":in_port%04"PRIx16
                       ":vlan%"PRIu16":pcp%"PRIu8
                       " mac"ETH_ADDR_FMT"->"ETH_ADDR_FMT
                       " type%04"PRIx16
@@ -355,6 +315,8 @@
                       " tos%"PRIu8
                       " ip"IP_FMT"->"IP_FMT
                       " port%"PRIu16"->%"PRIu16,
+                  flow->wildcards,
+                  flow->priority,
                   ntohl(flow->tun_id),
                   flow->in_port,
                   ntohs(flow->dl_vlan),
@@ -368,7 +330,6 @@
                   IP_ARGS(&flow->nw_dst),
                   ntohs(flow->tp_src),
                   ntohs(flow->tp_dst));
->>>>>>> ca247927
 }
 
 void
